--- conflicted
+++ resolved
@@ -6,12 +6,8 @@
 , template-haskell , these, time, transformers
 , transformers-compat, unbounded-delays, prim-uniq
 , data-default, filepath, directory, filemanip, ghcjs-base
-<<<<<<< HEAD
-, monoidal-containers, witherable, constraints-extras
-=======
-, monoidal-containers, witherable, profunctors
+, monoidal-containers, witherable, constraints-extras, profunctors
 , semialign ? null, splitThese ? (semialign != null)
->>>>>>> 55a1e299
 , useTemplateHaskell ? true
 }:
 mkDerivation {
@@ -27,11 +23,7 @@
     base bifunctors containers deepseq dependent-map dependent-sum
     mtl ref-tf split transformers data-default
     random time unbounded-delays monoidal-containers witherable
-<<<<<<< HEAD
-    constraints-extras
-=======
-    profunctors
->>>>>>> 55a1e299
+    constraints-extras profunctors
   ] ++ (if ghc.isGhcjs or false then [
     ghcjs-base
   ] else []) ++ (if !useTemplateHaskell then [] else [
