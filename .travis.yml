# Cache Buster: 0
language: nix
cache:
  directories:
    - /nix
matrix:
  include:
  - env: COMPILER=ghc7103
<<<<<<< HEAD
  - env: COMPILER=ghc821
=======
  - env: COMPILER=ghc802
>>>>>>> 2ab71212
  - env: COMPILER=ghcjs
script:
  - set -e
  - nix-build -E "with (import <nixpkgs> {}); pkgs.haskell.packages.$COMPILER.callPackage ./default.nix { }"
  - nix-collect-garbage -d # This is important to do right before 'script' ends so the cache gets GCed
<|MERGE_RESOLUTION|>--- conflicted
+++ resolved
@@ -6,11 +6,8 @@
 matrix:
   include:
   - env: COMPILER=ghc7103
-<<<<<<< HEAD
   - env: COMPILER=ghc821
-=======
   - env: COMPILER=ghc802
->>>>>>> 2ab71212
   - env: COMPILER=ghcjs
 script:
   - set -e
