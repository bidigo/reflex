--- conflicted
+++ resolved
@@ -379,13 +379,8 @@
   , subscriberRecalculateHeight = \_ -> return ()
   }
 
-<<<<<<< HEAD
-newSubscriberFan :: forall x k. (HasSpiderTimeline x, GCompare k) => FanSubscribed x k -> IO (Subscriber x (DMap k Identity))
+newSubscriberFan :: forall x k v. (HasSpiderTimeline x, GCompare k) => FanSubscribed x k v -> IO (Subscriber x (DMap k v))
 newSubscriberFan subscribed = debugSubscriber ("SubscriberFan " <> showNodeId subscribed)  $ Subscriber
-=======
-newSubscriberFan :: forall x k v. (HasSpiderTimeline x, GCompare k) => FanSubscribed x k v -> IO (Subscriber x (DMap k v))
-newSubscriberFan subscribed = return $ Subscriber
->>>>>>> 0bf106af
   { subscriberPropagate = \a -> {-# SCC "traverseFan" #-} do
       subs <- liftIO $ readIORef $ fanSubscribedSubscribers subscribed
       tracePropagate (Proxy :: Proxy x) $ show (DMap.size subs) <> " keys subscribed, " <> show (DMap.size a) <> " keys firing"
@@ -1245,7 +1240,6 @@
 
 
 #ifdef DEBUG
-<<<<<<< HEAD
 
 debugSubscriber :: forall x a. HasSpiderTimeline x => String -> Subscriber x a -> IO (Subscriber x a)
 debugSubscriber description subscribed = return $ Subscriber 
@@ -1267,17 +1261,9 @@
 {-# INLINE withIncreasedDepth #-}
 withIncreasedDepth :: forall proxy x m a. CanTrace x m => proxy x -> m a -> m a
 withIncreasedDepth _ a = do
-  liftIO $ modifyIORef' (_spiderTimeline_depth (spiderTimeline :: SpiderTimelineEnv x)) succ
+  liftIO $ modifyIORef' (_spiderTimeline_depth $ unSTE (spiderTimeline :: SpiderTimelineEnv x)) succ
   result <- a
-  liftIO $ modifyIORef' (_spiderTimeline_depth (spiderTimeline :: SpiderTimelineEnv x)) pred
-=======
-withIncreasedDepth :: CanTrace x m => m a -> m a
-withIncreasedDepth a = do
-  spiderTimeline <- askSpiderTimelineEnv
-  liftIO $ modifyIORef' (_spiderTimeline_depth (unSTE spiderTimeline)) succ
-  result <- a
-  liftIO $ modifyIORef' (_spiderTimeline_depth (unSTE spiderTimeline)) pred
->>>>>>> 0bf106af
+  liftIO $ modifyIORef' (_spiderTimeline_depth $ unSTE (spiderTimeline :: SpiderTimelineEnv x)) pred
   return result
 
 {-# INLINE tracePropagate #-}
@@ -1296,15 +1282,9 @@
 traceM :: forall x proxy m. (CanTrace x m) => proxy x -> m String -> m ()
 traceM _ getMessage = do
   message <- getMessage
-<<<<<<< HEAD
-  d <- liftIO $ readIORef $ _spiderTimeline_depth (spiderTimeline :: SpiderTimelineEnv x)
+  d <- liftIO $ readIORef $ _spiderTimeline_depth $ unSTE (spiderTimeline :: SpiderTimelineEnv x)
   liftIO $ putStrLn $ replicate d ' ' <> message
 
-=======
-#ifdef DEBUG
-  spiderTimeline <- askSpiderTimelineEnv
-  d <- liftIO $ readIORef $ _spiderTimeline_depth $ unSTE spiderTimeline
->>>>>>> 0bf106af
 #else
 
 {-# INLINE withIncreasedDepth #-}
