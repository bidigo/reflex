--- conflicted
+++ resolved
@@ -1045,49 +1045,7 @@
 newInvalidatorPull :: Pull x a -> IO (Invalidator x)
 newInvalidatorPull p = return $! InvalidatorPull p
 
-<<<<<<< HEAD
-data Dynamic p a
-   = DynamicHold !(Hold p a)
-   | p ~ Identity => DynamicHoldIdentity !(Hold Identity a)
-   | DynamicConst !a
-   | DynamicDyn !(Dyn p a)
-   | p ~ Identity => DynamicDynIdentity !(Dyn Identity a)
-
-{-# INLINE current #-}
-current :: R.Patch p => Dynamic p a -> Behavior a
-current = \case
-  DynamicHold h -> BehaviorHold h
-  DynamicHoldIdentity h -> BehaviorHoldIdentity h
-  DynamicConst a -> BehaviorConst a
-  DynamicDyn d -> BehaviorDyn d
-  DynamicDynIdentity d -> BehaviorDynIdentity d
-
---TODO: If you only need updated, not current, can we avoid actually constructing the Hold?
-{-# INLINE updated #-}
-updated :: R.Patch p => Dynamic p a -> Event (p a)
-updated = \case
-  DynamicHold h -> EventHold h
-  DynamicHoldIdentity h -> EventHoldIdentity h
-  DynamicConst _ -> EventNever
-  DynamicDyn d -> EventDyn d
-  DynamicDynIdentity d -> EventDynIdentity d
-
-newMapDyn :: (a -> b) -> Dynamic Identity a -> Dynamic Identity b
-newMapDyn f d = DynamicDynIdentity $ unsafeDyn (fmap f $ readBehaviorTracked $ current d) (Identity . f . runIdentity <$> updated d)
-
-instance Functor (Dynamic Identity) where
-  fmap = newMapDyn
-
-instance Applicative (Dynamic Identity) where
-  pure  = DynamicConst
-  (<*>) = zipDynWith ($)
-  (*>)  = zipDynWith (flip const)
-  (<*)  = zipDynWith const
-
-instance R.FunctorMaybe Event where
-=======
 instance HasSpiderTimeline x => FunctorMaybe (Event x) where
->>>>>>> 1ff7dbf1
   fmapMaybe f = push $ return . f
 
 instance HasSpiderTimeline x => Align (Event x) where
