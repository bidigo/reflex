--- conflicted
+++ resolved
@@ -4,9 +4,7 @@
 {-# LANGUAGE DataKinds #-}
 {-# LANGUAGE FlexibleInstances #-}
 {-# LANGUAGE FunctionalDependencies #-}
-{-# LANGUAGE GeneralizedNewtypeDeriving #-}
 {-# LANGUAGE MultiParamTypeClasses #-}
-{-# LANGUAGE RecursiveDo #-}
 {-# LANGUAGE ScopedTypeVariables #-}
 {-# LANGUAGE TypeFamilies #-}
 {-# LANGUAGE TypeOperators #-}
@@ -19,12 +17,6 @@
   ) where
 
 import Reflex.Class
-<<<<<<< HEAD
-=======
-import Reflex.Host.Class
-import Reflex.PerformEvent.Class
-import Reflex.TriggerEvent.Class
->>>>>>> 62b68b48
 
 import Control.Monad.Reader
 
