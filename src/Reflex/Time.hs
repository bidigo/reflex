--- conflicted
+++ resolved
@@ -33,11 +33,7 @@
 import Data.Align
 import Data.Data (Data)
 import Data.Fixed
-<<<<<<< HEAD
-import Data.Semigroup ((<>))
-=======
 import Data.Semigroup (Semigroup(..))
->>>>>>> be5e6392
 import Data.Sequence (Seq, (|>))
 import qualified Data.Sequence as Seq
 import Data.These
