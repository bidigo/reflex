--- conflicted
+++ resolved
@@ -322,11 +322,7 @@
 mergeWith :: Reflex t => (a -> a -> a) -> [Event t a] -> Event t a
 mergeWith f es = fmap (Prelude.foldl1 f . map (\(Const2 _ :=> Identity v) -> v) . DMap.toList)
                . merge
-<<<<<<< HEAD
-               . DMap.fromAscList
-=======
                . DMap.fromDistinctAscList
->>>>>>> cc523e55
                . map (\(k, v) -> (Const2 k) :=> v)
                $ zip [0 :: Int ..] es
 
