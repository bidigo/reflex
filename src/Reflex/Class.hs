{-# LANGUAGE BangPatterns #-}
{-# LANGUAGE CPP #-}
{-# LANGUAGE ConstraintKinds #-}
{-# LANGUAGE DefaultSignatures #-}
{-# LANGUAGE FlexibleContexts #-}
{-# LANGUAGE FlexibleInstances #-}
{-# LANGUAGE FunctionalDependencies #-}
{-# LANGUAGE GADTs #-}
{-# LANGUAGE LambdaCase #-}
{-# LANGUAGE MultiParamTypeClasses #-}
{-# LANGUAGE NoMonomorphismRestriction #-}
{-# LANGUAGE PolyKinds #-}
{-# LANGUAGE RankNTypes #-}
{-# LANGUAGE RecursiveDo #-}
{-# LANGUAGE RoleAnnotations #-}
{-# LANGUAGE ScopedTypeVariables #-}
{-# LANGUAGE TypeFamilies #-}
{-# LANGUAGE TypeOperators #-}
{-# LANGUAGE UndecidableInstances #-}
#ifdef USE_REFLEX_OPTIMIZER
{-# OPTIONS_GHC -fplugin=Reflex.Optimizer #-}
#endif

-- |
-- Module:
--   Reflex.Class
-- Description:
--   This module contains the Reflex interface, as well as a variety of
--   convenience functions for working with 'Event's, 'Behavior's, and other
--   signals.
module Reflex.Class
  ( module Reflex.Patch
    -- * Primitives
  , Reflex (..)
  , mergeInt
  , coerceBehavior
  , coerceEvent
  , coerceDynamic
  , MonadSample (..)
  , MonadHold (..)
    -- ** 'fan' related types
  , EventSelector (..)
  , EventSelectorInt (..)
    -- * Convenience functions
  , constDyn
  , pushAlways
    -- ** Combining 'Event's
  , leftmost
  , mergeMap
  , mergeIntMap
  , mergeMapIncremental
  , mergeMapIncrementalWithMove
  , mergeIntMapIncremental
  , coincidencePatchMap
  , coincidencePatchMapWithMove
  , coincidencePatchIntMap
  , mergeList
  , mergeWith
  , difference
  , alignEventWithMaybe
    -- ** Breaking up 'Event's
  , splitE
  , fanEither
  , fanThese
  , fanMap
  , dmapToThese
  , EitherTag (..)
  , eitherToDSum
  , dsumToEither
  , factorEvent
  , filterEventKey
    -- ** Collapsing 'Event . Event'
  , switchHold
  , switchHoldPromptly
  , switchHoldPromptOnly
  , switchHoldPromptOnlyIncremental
    -- ** Using 'Event's to sample 'Behavior's
  , tag
  , tagMaybe
  , attach
  , attachWith
  , attachWithMaybe
    -- ** Blocking an 'Event' based on a 'Behavior'
  , gate
    -- ** Combining 'Dynamic's
  , distributeDMapOverDynPure
  , distributeListOverDyn
  , distributeListOverDynWith
  , zipDyn
  , zipDynWith
    -- ** Accumulating state
  , Accumulator (..)
  , accumDyn
  , accumMDyn
  , accumMaybeDyn
  , accumMaybeMDyn
  , mapAccumDyn
  , mapAccumMDyn
  , mapAccumMaybeDyn
  , mapAccumMaybeMDyn
  , accumB
  , accumMB
  , accumMaybeB
  , accumMaybeMB
  , mapAccumB
  , mapAccumMB
  , mapAccumMaybeB
  , mapAccumMaybeMB
  , mapAccum_
  , mapAccumM_
  , mapAccumMaybe_
  , mapAccumMaybeM_
  , accumIncremental
  , accumMIncremental
  , accumMaybeIncremental
  , accumMaybeMIncremental
  , mapAccumIncremental
  , mapAccumMIncremental
  , mapAccumMaybeIncremental
  , mapAccumMaybeMIncremental
  , zipListWithEvent
  , numberOccurrences
  , numberOccurrencesFrom
  , numberOccurrencesFrom_
  , (<@>)
  , (<@)
  , tailE
  , headTailE
  , takeWhileE
  , takeWhileJustE
  , dropWhileE
  , takeDropWhileJustE
  , switcher
    -- * Debugging functions
  , traceEvent
  , traceEventWith
    -- * Unsafe functions
  , unsafeDynamic
  , unsafeMapIncremental
    -- * 'Filterable' convenience functions
  , FunctorMaybe -- fmapMaybe is purposely not exported from deprecated 'FunctorMaybe' and the new alias is exported instead
  , fmapMaybe
  , fforMaybe
  , ffilter
  , filterLeft
  , filterRight
    -- * Miscellaneous convenience functions
  , ffor
  , ffor2
  , ffor3
    -- * Deprecated functions
<<<<<<< HEAD
  , appendEvents
  , onceE
  , sequenceThese
  , mapMaybeCheap
=======
  , switchPromptly
  , switchPromptOnly
  -- * "Cheap" functions
>>>>>>> be5e6392
  , fmapMaybeCheap
  , fmapCheap
  , fforCheap
  , fforMaybeCheap
  , pushAlwaysCheap
  , tagCheap
  , mergeWithCheap
  , mergeWithCheap'
    -- * Slow, but general, implementations
  , slowHeadE
  ) where

import Control.Applicative
import Control.Monad.Identity
import Control.Monad.Reader
import Control.Monad.State.Strict
import Control.Monad.Trans.Cont (ContT)
import Control.Monad.Trans.Except (ExceptT)
import Control.Monad.Trans.RWS (RWST)
import Control.Monad.Trans.Writer (WriterT)
import Data.Align
import Data.Bifunctor
import Data.Coerce
import Data.Default
import Data.Dependent.Map (DMap, DSum (..))
import qualified Data.Dependent.Map as DMap
import Data.Functor.Compose
import Data.Functor.Product
import Data.GADT.Compare (GEq (..), GCompare (..), (:~:) (..))
import Data.FastMutableIntMap (PatchIntMap)
import Data.Foldable
import Data.Functor.Bind
import Data.Functor.Misc
import Data.Functor.Plus
import Data.IntMap.Strict (IntMap)
import qualified Data.IntMap.Strict as IntMap
import Data.List.NonEmpty (NonEmpty (..))
import Data.Map (Map)
import Data.Semigroup (Semigroup, sconcat, stimes, (<>))
import Data.Some (Some)
import qualified Data.Some as Some
import Data.String
import Data.These
import Data.Type.Coercion
import Data.Witherable (Filterable(..))
import qualified Data.Witherable as W
import Reflex.FunctorMaybe (FunctorMaybe)
import qualified Reflex.FunctorMaybe
import Reflex.Patch
import qualified Reflex.Patch.MapWithMove as PatchMapWithMove

import Debug.Trace (trace)

-- | The 'Reflex' class contains all the primitive functionality needed for
-- Functional Reactive Programming (FRP).  The @/t/@ type parameter indicates
-- which "timeline" is in use.  Timelines are fully-independent FRP contexts,
-- and the type of the timeline determines the FRP engine to be used.  For most
-- purposes, the 'Reflex.Spider' implementation is recommended.
class ( MonadHold t (PushM t)
      , MonadSample t (PullM t)
      , MonadFix (PushM t)
      , Functor (Dynamic t)
      , Applicative (Dynamic t) -- Necessary for GHC <= 7.8
      , Monad (Dynamic t)
      ) => Reflex t where
  -- | A container for a value that can change over time.  'Behavior's can be
  -- sampled at will, but it is not possible to be notified when they change
  data Behavior t :: * -> *
  -- | A stream of occurrences.  During any given frame, an 'Event' is either
  -- occurring or not occurring; if it is occurring, it will contain a value of
  -- the given type (its "occurrence type")
  data Event t :: * -> *
  -- | A container for a value that can change over time and allows
  -- notifications on changes.  Basically a combination of a 'Behavior' and an
  -- 'Event', with a rule that the 'Behavior' will change if and only if the
  -- 'Event' fires.
  data Dynamic t :: * -> *
  -- | An 'Incremental' is a more general form of  a 'Dynamic'.
  -- Instead of always fully replacing the value, only parts of it can be patched.
  -- This is only needed for performance critical code via `mergeIncremental` to make small
  -- changes to large values.
  data Incremental t :: * -> *
  -- | A monad for doing complex push-based calculations efficiently
  type PushM t :: * -> *
  -- | A monad for doing complex pull-based calculations efficiently
  type PullM t :: * -> *
  -- | An 'Event' with no occurrences
  never :: Event t a
  -- | Create a 'Behavior' that always has the given value
  constant :: a -> Behavior t a --TODO: Refactor to use 'pure' from Applicative instead; however, we need to make sure that encouraging Applicative-style use of 'Behavior's doesn't have a negative performance impact
  -- | Create an 'Event' from another 'Event'; the provided function can sample
  -- 'Behavior's and hold 'Event's, and use the results to produce a occurring
  -- (Just) or non-occurring (Nothing) result
  push :: (a -> PushM t (Maybe b)) -> Event t a -> Event t b
  -- | Like 'push' but intended for functions that the implementation can consider cheap to compute for performance considerations. WARNING: The function passed to 'pushCheap' may be run multiple times without any caching.
  pushCheap :: (a -> PushM t (Maybe b)) -> Event t a -> Event t b
  -- | Create a 'Behavior' by reading from other 'Behavior's; the result will be
  -- recomputed whenever any of the read 'Behavior's changes
  pull :: PullM t a -> Behavior t a
  -- | Merge a collection of events; the resulting 'Event' will only occur if at
  -- least one input event is occurring, and will contain all of the input keys
  -- that are occurring simultaneously
  merge :: GCompare k => DMap k (Event t) -> Event t (DMap k Identity) --TODO: Generalize to get rid of DMap use --TODO: Provide a type-level guarantee that the result is not empty
  -- | Efficiently fan-out an event to many destinations.  This function should
  -- be partially applied, and then the result applied repeatedly to create
  -- child events
  fan :: GCompare k => Event t (DMap k Identity) -> EventSelector t k --TODO: Can we help enforce the partial application discipline here?  The combinator is worthless without it
  -- | Create an 'Event' that will occur whenever the currently-selected input
  -- 'Event' occurs
  switch :: Behavior t (Event t a) -> Event t a
  -- | Create an 'Event' that will occur whenever the input event is occurring -- and its occurrence value, another 'Event', is also occurring
  coincidence :: Event t (Event t a) -> Event t a
  -- | Extract the 'Behavior' of a 'Dynamic'.
  current :: Dynamic t a -> Behavior t a
  -- | Extract the 'Event' of the 'Dynamic'.
  updated :: Dynamic t a -> Event t a
  -- | Create a new 'Dynamic'.  The given 'PullM' must always return the most
  -- recent firing of the given 'Event', if any.
  unsafeBuildDynamic :: PullM t a -> Event t a -> Dynamic t a
  -- | Create a new 'Incremental'.  The given "PullM"'s value must always change
  -- in the same way that the accumulated application of patches would change
  -- that value.
  unsafeBuildIncremental :: Patch p => PullM t (PatchTarget p) -> Event t p -> Incremental t p
  -- | Create a merge whose parents can change over time
  mergeIncremental :: GCompare k => Incremental t (PatchDMap k (Event t)) -> Event t (DMap k Identity)
  -- | Experimental: Create a merge whose parents can change over time; changing the key of an Event is more efficient than with mergeIncremental
  mergeIncrementalWithMove :: GCompare k => Incremental t (PatchDMapWithMove k (Event t)) -> Event t (DMap k Identity)
  -- | Extract the 'Behavior' component of an 'Incremental'
  currentIncremental :: Patch p => Incremental t p -> Behavior t (PatchTarget p)
  -- | Extract the 'Event' component of an 'Incremental'
  updatedIncremental :: Patch p => Incremental t p -> Event t p
  -- | Convert an 'Incremental' to a 'Dynamic'
  incrementalToDynamic :: Patch p => Incremental t p -> Dynamic t (PatchTarget p)
  -- | Construct a 'Coercion' for a 'Behavior' given an 'Coercion' for its
  -- occurrence type
  behaviorCoercion :: Coercion a b -> Coercion (Behavior t a) (Behavior t b)
  -- | Construct a 'Coercion' for an 'Event' given an 'Coercion' for its
  -- occurrence type
  eventCoercion :: Coercion a b -> Coercion (Event t a) (Event t b)
  -- | Construct a 'Coercion' for a 'Dynamic' given an 'Coercion' for its
  -- occurrence type
  dynamicCoercion :: Coercion a b -> Coercion (Dynamic t a) (Dynamic t b)
  mergeIntIncremental :: Incremental t (PatchIntMap (Event t a)) -> Event t (IntMap a)
  fanInt :: Event t (IntMap a) -> EventSelectorInt t a

--TODO: Specialize this so that we can take advantage of knowing that there's no changing going on
mergeInt :: Reflex t => IntMap (Event t a) -> Event t (IntMap a)
mergeInt m = mergeIntIncremental $ unsafeBuildIncremental (return m) never

-- | Coerce a 'Behavior' between representationally-equivalent value types
coerceBehavior :: (Reflex t, Coercible a b) => Behavior t a -> Behavior t b
coerceBehavior = coerceWith $ behaviorCoercion Coercion

-- | Coerce an 'Event' between representationally-equivalent occurrence types
coerceEvent :: (Reflex t, Coercible a b) => Event t a -> Event t b
coerceEvent = coerceWith $ eventCoercion Coercion

-- | Coerce a 'Dynamic' between representationally-equivalent value types
coerceDynamic :: (Reflex t, Coercible a b) => Dynamic t a -> Dynamic t b
coerceDynamic = coerceWith $ dynamicCoercion Coercion

-- | Construct a 'Dynamic' from a 'Behavior' and an 'Event'.  The 'Behavior'
-- __must__ change when and only when the 'Event' fires, such that the
-- 'Behavior''s value is always equal to the most recent firing of the 'Event';
-- if this is not the case, the resulting 'Dynamic' will behave
-- nondeterministically.
unsafeDynamic :: Reflex t => Behavior t a -> Event t a -> Dynamic t a
unsafeDynamic = unsafeBuildDynamic . sample

-- | Construct a 'Dynamic' value that never changes
constDyn :: Reflex t => a -> Dynamic t a
constDyn = pure

instance (Reflex t, Default a) => Default (Dynamic t a) where
  def = pure def

-- | 'MonadSample' designates monads that can read the current value of a
-- 'Behavior'.  This includes both 'PullM' and 'PushM'.
class (Applicative m, Monad m) => MonadSample t m | m -> t where
  -- | Get the current value in the 'Behavior'
  sample :: Behavior t a -> m a

-- | 'MonadHold' designates monads that can create new 'Behavior's based on
-- 'Event's; usually this will be 'PushM' or a monad based on it.  'MonadHold'
-- is required to create any stateful computations with Reflex.
class MonadSample t m => MonadHold t m where
  -- | Create a new 'Behavior' whose value will initially be equal to the given
  -- value and will be updated whenever the given 'Event' occurs.  The update
  -- takes effect immediately after the 'Event' occurs; if the occurrence that
  -- sets the 'Behavior' (or one that is simultaneous with it) is used to sample
  -- the 'Behavior', it will see the __old__ value of the 'Behavior', not the new
  -- one.
  hold :: a -> Event t a -> m (Behavior t a)
  default hold :: (m ~ f m', MonadTrans f, MonadHold t m') => a -> Event t a -> m (Behavior t a)
  hold v0 = lift . hold v0
  -- | Create a 'Dynamic' value using the given initial value that changes every
  -- time the 'Event' occurs.
  holdDyn :: a -> Event t a -> m (Dynamic t a)
  default holdDyn :: (m ~ f m', MonadTrans f, MonadHold t m') => a -> Event t a -> m (Dynamic t a)
  holdDyn v0 = lift . holdDyn v0
  -- | Create an 'Incremental' value using the given initial value that changes
  -- every time the 'Event' occurs.
  holdIncremental :: Patch p => PatchTarget p -> Event t p -> m (Incremental t p)
  default holdIncremental :: (Patch p, m ~ f m', MonadTrans f, MonadHold t m') => PatchTarget p -> Event t p -> m (Incremental t p)
  holdIncremental v0 = lift . holdIncremental v0
  buildDynamic :: PushM t a -> Event t a -> m (Dynamic t a)
  {-
  default buildDynamic :: (m ~ f m', MonadTrans f, MonadHold t m') => PullM t a -> Event t a -> m (Dynamic t a)
  buildDynamic getV0 = lift . buildDynamic getV0
  -}
  -- | Create a new 'Event' that only occurs only once, on the first occurrence of
  -- the supplied 'Event'.
  headE :: Event t a -> m (Event t a)

accumIncremental :: (Reflex t, Patch p, MonadHold t m, MonadFix m) => (PatchTarget p -> b -> p) -> PatchTarget p -> Event t b -> m (Incremental t p)
accumIncremental f = accumMaybeIncremental $ \v o -> Just $ f v o
accumMIncremental :: (Reflex t, Patch p, MonadHold t m, MonadFix m) => (PatchTarget p -> b -> PushM t p) -> PatchTarget p -> Event t b -> m (Incremental t p)
accumMIncremental f = accumMaybeMIncremental $ \v o -> Just <$> f v o
accumMaybeIncremental :: (Reflex t, Patch p, MonadHold t m, MonadFix m) => (PatchTarget p -> b -> Maybe p) -> PatchTarget p -> Event t b -> m (Incremental t p)
accumMaybeIncremental f = accumMaybeMIncremental $ \v o -> return $ f v o
accumMaybeMIncremental :: (Reflex t, Patch p, MonadHold t m, MonadFix m) => (PatchTarget p -> b -> PushM t (Maybe p)) -> PatchTarget p -> Event t b -> m (Incremental t p)
accumMaybeMIncremental f z e = do
  rec let e' = flip push e $ \o -> do
            v <- sample $ currentIncremental d'
            f v o
      d' <- holdIncremental z e'
  return d'
mapAccumIncremental :: (Reflex t, Patch p, MonadHold t m, MonadFix m) => (PatchTarget p -> b -> (p, c)) -> PatchTarget p -> Event t b -> m (Incremental t p, Event t c)
mapAccumIncremental f = mapAccumMaybeIncremental $ \v o -> bimap Just Just $ f v o
mapAccumMIncremental :: (Reflex t, Patch p, MonadHold t m, MonadFix m) => (PatchTarget p -> b -> PushM t (p, c)) -> PatchTarget p -> Event t b -> m (Incremental t p, Event t c)
mapAccumMIncremental f = mapAccumMaybeMIncremental $ \v o -> bimap Just Just <$> f v o
mapAccumMaybeIncremental :: (Reflex t, Patch p, MonadHold t m, MonadFix m) => (PatchTarget p -> b -> (Maybe p, Maybe c)) -> PatchTarget p -> Event t b -> m (Incremental t p, Event t c)
mapAccumMaybeIncremental f = mapAccumMaybeMIncremental $ \v o -> return $ f v o
mapAccumMaybeMIncremental :: (Reflex t, Patch p, MonadHold t m, MonadFix m) => (PatchTarget p -> b -> PushM t (Maybe p, Maybe c)) -> PatchTarget p -> Event t b -> m (Incremental t p, Event t c)
mapAccumMaybeMIncremental f z e = do
  rec let e' = flip push e $ \o -> do
            v <- sample $ currentIncremental d'
            result <- f v o
            return $ case result of
              (Nothing, Nothing) -> Nothing
              _ -> Just result
      d' <- holdIncremental z $ mapMaybe fst e'
  return (d', mapMaybe snd e')

slowHeadE :: (Reflex t, MonadHold t m, MonadFix m) => Event t a -> m (Event t a)
slowHeadE e = do
  rec be <- hold e $ fmapCheap (const never) e'
      let e' = switch be
  return e'

-- | An 'EventSelector' allows you to efficiently 'select' an 'Event' based on a
-- key.  This is much more efficient than filtering for each key with
-- 'mapMaybe'.
newtype EventSelector t k = EventSelector
  { -- | Retrieve the 'Event' for the given key.  The type of the 'Event' is
    -- determined by the type of the key, so this can be used to fan-out
    -- 'Event's whose sub-'Event's have different types.
    --
    -- Using 'EventSelector's and the 'fan' primitive is far more efficient than
    -- (but equivalent to) using 'mapMaybe' to select only the relevant
    -- occurrences of an 'Event'.
    select :: forall a. k a -> Event t a
  }

newtype EventSelectorInt t a = EventSelectorInt { selectInt :: Int -> Event t a }

--------------------------------------------------------------------------------
-- Instances
--------------------------------------------------------------------------------

instance MonadSample t m => MonadSample t (ReaderT r m) where
  sample = lift . sample

instance MonadHold t m => MonadHold t (ReaderT r m) where
  hold a0 = lift . hold a0
  holdDyn a0 = lift . holdDyn a0
  holdIncremental a0 = lift . holdIncremental a0
  buildDynamic a0 = lift . buildDynamic a0
  headE = lift . headE

instance (MonadSample t m, Monoid r) => MonadSample t (WriterT r m) where
  sample = lift . sample

instance (MonadHold t m, Monoid r) => MonadHold t (WriterT r m) where
  hold a0 = lift . hold a0
  holdDyn a0 = lift . holdDyn a0
  holdIncremental a0 = lift . holdIncremental a0
  buildDynamic a0 = lift . buildDynamic a0
  headE = lift . headE

instance MonadSample t m => MonadSample t (StateT s m) where
  sample = lift . sample

instance MonadHold t m => MonadHold t (StateT s m) where
  hold a0 = lift . hold a0
  holdDyn a0 = lift . holdDyn a0
  holdIncremental a0 = lift . holdIncremental a0
  buildDynamic a0 = lift . buildDynamic a0
  headE = lift . headE

instance MonadSample t m => MonadSample t (ExceptT e m) where
  sample = lift . sample

instance MonadHold t m => MonadHold t (ExceptT e m) where
  hold a0 = lift . hold a0
  holdDyn a0 = lift . holdDyn a0
  holdIncremental a0 = lift . holdIncremental a0
  buildDynamic a0 = lift . buildDynamic a0
  headE = lift . headE

instance (MonadSample t m, Monoid w) => MonadSample t (RWST r w s m) where
  sample = lift . sample

instance (MonadHold t m, Monoid w) => MonadHold t (RWST r w s m) where
  hold a0 = lift . hold a0
  holdDyn a0 = lift . holdDyn a0
  holdIncremental a0 = lift . holdIncremental a0
  buildDynamic a0 = lift . buildDynamic a0
  headE = lift . headE

instance MonadSample t m => MonadSample t (ContT r m) where
  sample = lift . sample

instance MonadHold t m => MonadHold t (ContT r m) where
  hold a0 = lift . hold a0
  holdDyn a0 = lift . holdDyn a0
  holdIncremental a0 = lift . holdIncremental a0
  buildDynamic a0 = lift . buildDynamic a0
  headE = lift . headE

--------------------------------------------------------------------------------
-- Convenience functions
--------------------------------------------------------------------------------

-- | Create an 'Event' from another 'Event'.  The provided function can sample
-- 'Behavior's and hold 'Event's.
pushAlways :: Reflex t => (a -> PushM t b) -> Event t a -> Event t b
pushAlways f = push (fmap Just . f)

-- | Flipped version of 'fmap'.
ffor :: Functor f => f a -> (a -> b) -> f b
ffor = flip fmap

-- | Rotated version of 'liftA2'.
ffor2 :: Applicative f => f a -> f b -> (a -> b -> c) -> f c
ffor2 a b f = liftA2 f a b

-- | Rotated version of 'liftA3'.
ffor3 :: Applicative f => f a -> f b -> f c -> (a -> b -> c -> d) -> f d
ffor3 a b c f = liftA3 f a b c

instance Reflex t => Applicative (Behavior t) where
  pure = constant
  f <*> x = pull $ sample f `ap` sample x
  _ *> b = b
  a <* _ = a

instance Reflex t => Apply (Behavior t) where
  (<.>) = (<*>)

instance Reflex t => Bind (Behavior t) where
  (>>-) = (>>=)

instance (Reflex t, Fractional a) => Fractional (Behavior t a) where
  (/) = liftA2 (/)
  fromRational = pure . fromRational
  recip = fmap recip

instance Reflex t => Functor (Behavior t) where
  fmap f = pull . fmap f . sample

instance (Reflex t, IsString a) => IsString (Behavior t a) where
  fromString = pure . fromString

instance Reflex t => Monad (Behavior t) where
  a >>= f = pull $ sample a >>= sample . f
  -- Note: it is tempting to write (_ >> b = b); however, this would result in (fail x >> return y) succeeding (returning y), which violates the law that (a >> b = a >>= \_ -> b), since the implementation of (>>=) above actually will fail.  Since we can't examine 'Behavior's other than by using sample, I don't think it's possible to write (>>) to be more efficient than the (>>=) above.
  return = constant
  fail = error "Monad (Behavior t) does not support fail"

instance (Reflex t, Monoid a) => Monoid (Behavior t a) where
  mempty = constant mempty
  mappend a b = pull $ liftM2 mappend (sample a) (sample b)
  mconcat = pull . fmap mconcat . mapM sample

instance (Reflex t, Num a) => Num (Behavior t a) where
  (+) = liftA2 (+)
  (-) = liftA2 (-)
  (*) = liftA2 (*)
  abs = fmap abs
  fromInteger = pure . fromInteger
  negate = fmap negate
  signum = fmap signum

instance (Reflex t, Semigroup a) => Semigroup (Behavior t a) where
  a <> b = pull $ liftM2 (<>) (sample a) (sample b)
  sconcat = pull . fmap sconcat . mapM sample
#if MIN_VERSION_semigroups(0,17,0)
  stimes n = fmap $ stimes n
#else
  times1p n = fmap $ times1p n
#endif

-- | Alias for 'mapMaybe'
fmapMaybe :: Filterable f => (a -> Maybe b) -> f a -> f b
fmapMaybe = mapMaybe

-- | Flipped version of 'mapMaybe'.
fforMaybe :: Filterable f => f a -> (a -> Maybe b) -> f b
fforMaybe = flip mapMaybe

-- | Filter 'f a' using the provided predicate.
ffilter :: Filterable f => (a -> Bool) -> f a -> f a
ffilter = W.filter

-- | Filter 'Left's from 'f (Either a b)' into 'a'.
filterLeft :: Filterable f => f (Either a b) -> f a
filterLeft = mapMaybe (either Just (const Nothing))

-- | Filter 'Right's from 'f (Either a b)' into 'b'.
filterRight :: Filterable f => f (Either a b) -> f b
filterRight = mapMaybe (either (const Nothing) Just)

-- | Left-biased event union (prefers left event on simultaneous
-- occurrence).
instance Reflex t => Alt (Event t) where
  ev1 <!> ev2 = leftmost [ev1, ev2]

-- | 'Event' intersection (convenient interface to 'coincidence').
instance Reflex t => Apply (Event t) where
  evf <.> evx = coincidence (fmap (<$> evx) evf)

-- | 'Event' intersection (convenient interface to 'coincidence').
instance Reflex t => Bind (Event t) where
  evx >>- f = coincidence (f <$> evx)
  join = coincidence

instance Reflex t => Functor (Event t) where
  {-# INLINE fmap #-}
  fmap f = mapMaybe $ Just . f
  {-# INLINE (<$) #-}
  x <$ e = fmapCheap (const x) e

-- TODO Remove this instance
instance Reflex t => FunctorMaybe (Event t) where
  {-# INLINE fmapMaybe #-}
  fmapMaybe = mapMaybe

instance Reflex t => Filterable (Event t) where
  {-# INLINE mapMaybe #-}
  mapMaybe f = push $ return . f

-- | Never: @'zero' = 'never'@.
instance Reflex t => Plus (Event t) where
  zero = never

-- | Replace each occurrence value of the 'Event' with the value of the
-- 'Behavior' at the time of that occurrence.
tag :: Reflex t => Behavior t b -> Event t a -> Event t b
tag b = pushAlways $ \_ -> sample b

-- | Replace each occurrence value of the 'Event' with the value of the
-- 'Behavior' at that time; if it is 'Just', fire with the contained value; if
-- it is 'Nothing', drop the occurrence.
tagMaybe :: Reflex t => Behavior t (Maybe b) -> Event t a -> Event t b
tagMaybe b = push $ \_ -> sample b

-- | Create a new 'Event' that combines occurrences of supplied 'Event' with the
-- current value of the 'Behavior'.
attach :: Reflex t => Behavior t a -> Event t b -> Event t (a, b)
attach = attachWith (,)

-- | Create a new 'Event' that occurs when the supplied 'Event' occurs by
-- combining it with the current value of the 'Behavior'.
attachWith :: Reflex t => (a -> b -> c) -> Behavior t a -> Event t b -> Event t c
attachWith f = attachWithMaybe $ \a b -> Just $ f a b

-- | Create a new 'Event' by combining each occurrence with the current value of
-- the 'Behavior'. The occurrence is discarded if the combining function returns
-- Nothing
attachWithMaybe :: Reflex t => (a -> b -> Maybe c) -> Behavior t a -> Event t b -> Event t c
attachWithMaybe f b e = flip push e $ \o -> (`f` o) <$> sample b

-- | Create a new 'Event' that occurs on all but the first occurrence of the
-- supplied 'Event'.
tailE :: (Reflex t, MonadHold t m) => Event t a -> m (Event t a)
tailE e = snd <$> headTailE e

-- | Create a tuple of two 'Event's with the first one occurring only the first
-- time the supplied 'Event' occurs and the second occurring on all but the first
-- occurrence.
headTailE :: (Reflex t, MonadHold t m) => Event t a -> m (Event t a, Event t a)
headTailE e = do
  eHead <- headE e
  be <- hold never $ fmap (const e) eHead
  return (eHead, switch be)

-- | Take the streak of occurrences starting at the current time for which the
-- event returns 'True'.
--
-- Starting at the current time, fire all the occurrences of the 'Event' for
-- which the given predicate returns 'True'.  When first 'False' is returned,
-- do not fire, and permanently stop firing, even if 'True' values would have
-- been encountered later.
takeWhileE
  :: forall t m a
  .  (Reflex t, MonadFix m, MonadHold t m)
  => (a -> Bool)
  -> Event t a
  -> m (Event t a)
takeWhileE f = takeWhileJustE $ \v -> guard (f v) $> v

-- | Take the streak of occurrences starting at the current time for which the
-- event returns 'Just b'.
--
-- Starting at the current time, fire all the occurrences of the 'Event' for
-- which the given predicate returns 'Just b'.  When first 'Nothing' is returned,
-- do not fire, and permanently stop firing, even if 'Just b' values would have
-- been encountered later.
takeWhileJustE
  :: forall t m a b
  .  (Reflex t, MonadFix m, MonadHold t m)
  => (a -> Maybe b)
  -> Event t a
  -> m (Event t b)
takeWhileJustE f e = do
  rec let (eBad, eTrue) = fanEither $ ffor e' $ \a -> case f a of
            Nothing -> Left never
            Just b  -> Right b
      eFirstBad <- headE eBad
      e' <- switchHold e eFirstBad
  return eTrue

-- | Drop the streak of occurrences starting at the current time for which the
-- event returns 'True'.
--
-- Starting at the current time, do not fire all the occurrences of the 'Event'
-- for which the given predicate returns 'True'.  When 'False' is first
-- returned, do fire, and permanently continue firing, even if 'True' values
-- would have been encountered later.
dropWhileE
  :: forall t m a
  .  (Reflex t, MonadFix m, MonadHold t m)
  => (a -> Bool)
  -> Event t a
  -> m (Event t a)
dropWhileE f e = snd <$> takeDropWhileJustE (\v -> guard (f v) $> v) e

-- | Both take and drop the streak of occurrences starting at the current time
-- for which the event returns 'Just b'.
--
-- For the left event, starting at the current time, fire all the occurrences
-- of the 'Event' for which the given function returns 'Just b'.  When
-- 'Nothing' is returned, do not fire, and permanently stop firing, even if
-- 'Just b' values would have been encountered later.
--
-- For the right event, do not fire until the first occurrence where the given
-- function returns 'Nothing', and fire that one and all subsequent
-- occurrences. Even if the function would have again returned 'Just b', keep
-- on firing.
takeDropWhileJustE
  :: forall t m a b
  . (Reflex t, MonadFix m, MonadHold t m)
  => (a -> Maybe b)
  -> Event t a
  -> m (Event t b, Event t a)
takeDropWhileJustE f e = do
  rec let (eBad, eGood) = fanEither $ ffor e' $ \a -> case f a of
            Nothing -> Left ()
            Just b  -> Right b
      eFirstBad <- headE eBad
      e' <- switchHold e (never <$ eFirstBad)
  eRest <- switchHoldPromptOnly never (e <$ eFirstBad)
  return (eGood, eRest)

-- | Split the supplied 'Event' into two individual 'Event's occurring at the
-- same time with the respective values from the tuple.
splitE :: Reflex t => Event t (a, b) -> (Event t a, Event t b)
splitE e = (fmap fst e, fmap snd e)

-- | Print the supplied 'String' and the value of the 'Event' on each
-- occurrence. This should /only/ be used for debugging.
--
-- Note: As with Debug.Trace.trace, the message will only be printed if the
-- 'Event' is actually used.
traceEvent :: (Reflex t, Show a) => String -> Event t a -> Event t a
traceEvent s = traceEventWith $ \x -> s <> ": " <> show x

-- | Print the output of the supplied function on each occurrence of the
-- 'Event'. This should /only/ be used for debugging.
--
-- Note: As with Debug.Trace.trace, the message will only be printed if the
-- 'Event' is actually used.
traceEventWith :: Reflex t => (a -> String) -> Event t a -> Event t a
traceEventWith f = push $ \x -> trace (f x) $ return $ Just x

instance (Semigroup a, Reflex t) => Semigroup (Event t a) where
  (<>) = alignWith (mergeThese (<>))
  sconcat = fmap sconcat . mergeList . toList
#if MIN_VERSION_semigroups(0,17,0)
  stimes n = fmap $ stimes n
#else
  times1p n = fmap $ times1p n
#endif

instance (Semigroup a, Reflex t) => Monoid (Event t a) where
  mempty = never
  mappend = (<>)
  mconcat = fmap sconcat . mergeList

-- | Create a new 'Event' that occurs if at least one of the 'Event's in the
-- list occurs. If multiple occur at the same time they are folded from the left
-- with the given function.
{-# INLINE mergeWith #-}
mergeWith :: Reflex t => (a -> a -> a) -> [Event t a] -> Event t a
mergeWith = mergeWith' id

{-# INLINE mergeWith' #-}
mergeWith' :: Reflex t => (a -> b) -> (b -> b -> b) -> [Event t a] -> Event t b
mergeWith' f g es = fmap (Prelude.foldl1 g . fmap f)
                  . mergeInt
                  . IntMap.fromDistinctAscList
                  $ zip [0 :: Int ..] es

-- | Create a new 'Event' that occurs if at least one of the 'Event's in the
-- list occurs. If multiple occur at the same time the value is the value of the
-- leftmost event.
{-# INLINE leftmost #-}
leftmost :: Reflex t => [Event t a] -> Event t a
leftmost = mergeWith const

-- | Create a new 'Event' that occurs if at least one of the 'Event's in the
-- list occurs and has a list of the values of all 'Event's occurring at that
-- time.
mergeList :: Reflex t => [Event t a] -> Event t (NonEmpty a)
mergeList [] = never
mergeList es = mergeWithFoldCheap' id es

unsafeMapIncremental :: (Reflex t, Patch p, Patch p') => (PatchTarget p -> PatchTarget p') -> (p -> p') -> Incremental t p -> Incremental t p'
unsafeMapIncremental f g a = unsafeBuildIncremental (fmap f $ sample $ currentIncremental a) $ g <$> updatedIncremental a

-- | Create a new 'Event' combining the map of 'Event's into an 'Event' that
-- occurs if at least one of them occurs and has a map of values of all 'Event's
-- occurring at that time.
mergeMap :: (Reflex t, Ord k) => Map k (Event t a) -> Event t (Map k a)
mergeMap = fmap dmapToMap . merge . mapWithFunctorToDMap

-- | Like 'mergeMap' but for 'IntMap'.
mergeIntMap :: Reflex t => IntMap (Event t a) -> Event t (IntMap a)
mergeIntMap = fmap dmapToIntMap . merge . intMapWithFunctorToDMap

-- | Create a merge whose parents can change over time
mergeMapIncremental :: (Reflex t, Ord k) => Incremental t (PatchMap k (Event t a)) -> Event t (Map k a)
mergeMapIncremental = fmap dmapToMap . mergeIncremental . unsafeMapIncremental mapWithFunctorToDMap (const2PatchDMapWith id)

-- | Create a merge whose parents can change over time
mergeIntMapIncremental :: Reflex t => Incremental t (PatchIntMap (Event t a)) -> Event t (IntMap a)
mergeIntMapIncremental = fmap dmapToIntMap . mergeIncremental . unsafeMapIncremental intMapWithFunctorToDMap (const2IntPatchDMapWith id)

-- | Experimental: Create a merge whose parents can change over time; changing the key of an Event is more efficient than with mergeIncremental
mergeMapIncrementalWithMove :: (Reflex t, Ord k) => Incremental t (PatchMapWithMove k (Event t a)) -> Event t (Map k a)
mergeMapIncrementalWithMove = fmap dmapToMap . mergeIncrementalWithMove . unsafeMapIncremental mapWithFunctorToDMap (const2PatchDMapWithMoveWith id)

-- | Split the event into separate events for 'Left' and 'Right' values.
fanEither :: Reflex t => Event t (Either a b) -> (Event t a, Event t b)
fanEither e =
  let justLeft = either Just (const Nothing)
      justRight = either (const Nothing) Just
  in (mapMaybe justLeft e, mapMaybe justRight e)

-- | Split the event into separate events for 'This' and 'That' values,
-- allowing them to fire simultaneously when the input value is 'These'.
fanThese :: Reflex t => Event t (These a b) -> (Event t a, Event t b)
fanThese e =
  let this (This x) = Just x
      this (These x _) = Just x
      this _ = Nothing
      that (That y) = Just y
      that (These _ y) = Just y
      that _ = Nothing
  in (mapMaybe this e, mapMaybe that e)

-- | Split the event into an 'EventSelector' that allows efficient selection of
-- the individual 'Event's.
fanMap :: (Reflex t, Ord k) => Event t (Map k a) -> EventSelector t (Const2 k a)
fanMap = fan . fmap mapToDMap

-- | Switches to the new event whenever it receives one. Only the old event is
-- considered the moment a new one is switched in; the output event will fire at
-- that moment only if the old event does.
--
-- Because the simultaneous firing case is irrelevant, this function imposes
-- laxer "timing requirements" on the overall circuit, avoiding many potential
-- cyclic dependency / metastability failures. It's also more performant. Use
-- this rather than 'switchHoldPromptly' and 'switchHoldPromptOnly' unless you
-- are absolutely sure you need to act on the new event in the coincidental
-- case.
switchHold :: (Reflex t, MonadHold t m) => Event t a -> Event t (Event t a) -> m (Event t a)
switchHold ea0 eea = switch <$> hold ea0 eea

-- | Switches to the new event whenever it receives one. Whenever a new event is
-- provided, if it is firing, its value will be the resulting event's value; if
-- it is not firing, but the old one is, the old one's value will be used.
--
-- 'switchHold', by always forwarding the old event the moment it is switched
-- out, avoids many potential cyclic dependency problems / metastability
-- problems. It's also more performant. Use it instead unless you are sure you
-- cannot.
switchHoldPromptly :: (Reflex t, MonadHold t m) => Event t a -> Event t (Event t a) -> m (Event t a)
switchHoldPromptly ea0 eea = do
  bea <- hold ea0 eea
  let eLag = switch bea
      eCoincidences = coincidence eea
  return $ leftmost [eCoincidences, eLag]

-- | switches to a new event whenever it receives one.  At the moment of
-- switching, the old event will be ignored if it fires, and the new one will be
-- used if it fires; this is the opposite of 'switch', which will use only the
-- old value.
--
-- 'switchHold', by always forwarding the old event the moment it is switched
-- out, avoids many potential cyclic dependency problems / metastability
-- problems. It's also more performant. Use it instead unless you are sure you
-- cannot.
switchHoldPromptOnly :: (Reflex t, MonadHold t m) => Event t a -> Event t (Event t a) -> m (Event t a)
switchHoldPromptOnly e0 e' = do
  eLag <- switch <$> hold e0 e'
  return $ coincidence $ leftmost [e', eLag <$ eLag]

-- | When the given outer event fires, condense the inner events into the contained patch.  Non-firing inner events will be replaced with deletions.
coincidencePatchMap :: (Reflex t, Ord k) => Event t (PatchMap k (Event t v)) -> Event t (PatchMap k v)
coincidencePatchMap e = fmapCheap PatchMap $ coincidence $ ffor e $ \(PatchMap m) -> mergeMap $ ffor m $ \case
  Nothing -> fmapCheap (const Nothing) e
  Just ev -> leftmost [fmapCheap Just ev, fmapCheap (const Nothing) e]

-- | See 'coincidencePatchMap'
coincidencePatchIntMap :: Reflex t => Event t (PatchIntMap (Event t v)) -> Event t (PatchIntMap v)
coincidencePatchIntMap e = fmapCheap PatchIntMap $ coincidence $ ffor e $ \(PatchIntMap m) -> mergeIntMap $ ffor m $ \case
  Nothing -> fmapCheap (const Nothing) e
  Just ev -> leftmost [fmapCheap Just ev, fmapCheap (const Nothing) e]

-- | See 'coincidencePatchMap'
coincidencePatchMapWithMove :: (Reflex t, Ord k) => Event t (PatchMapWithMove k (Event t v)) -> Event t (PatchMapWithMove k v)
coincidencePatchMapWithMove e = fmapCheap unsafePatchMapWithMove $ coincidence $ ffor e $ \p -> mergeMap $ ffor (unPatchMapWithMove p) $ \ni -> case PatchMapWithMove._nodeInfo_from ni of
  PatchMapWithMove.From_Delete -> fforCheap e $ \_ ->
    ni { PatchMapWithMove._nodeInfo_from = PatchMapWithMove.From_Delete }
  PatchMapWithMove.From_Move k -> fforCheap e $ \_ ->
    ni { PatchMapWithMove._nodeInfo_from = PatchMapWithMove.From_Move k }
  PatchMapWithMove.From_Insert ev -> leftmost
    [ fforCheap ev $ \v ->
        ni { PatchMapWithMove._nodeInfo_from = PatchMapWithMove.From_Insert v }
    , fforCheap e $ \_ ->
        ni { PatchMapWithMove._nodeInfo_from = PatchMapWithMove.From_Delete }
    ]

switchHoldPromptOnlyIncremental
  :: forall t m p pt w
  .  ( Reflex t
     , MonadHold t m
     , Patch (p (Event t w))
     , PatchTarget (p (Event t w)) ~ pt (Event t w)
     , Patch (p w)
     , PatchTarget (p w) ~ pt w
     , Monoid (pt w)
     )
  => (Incremental t (p (Event t w)) -> Event t (pt w))
  -> (Event t (p (Event t w)) -> Event t (p w))
  -> pt (Event t w)
  -> Event t (p (Event t w))
  -> m (Event t (pt w))
switchHoldPromptOnlyIncremental mergePatchIncremental coincidencePatch e0 e' = do
  lag <- mergePatchIncremental <$> holdIncremental e0 e'
  pure $ ffor (align lag (coincidencePatch e')) $ \case
    This old -> old
    That new -> new `applyAlways` mempty
    These old new -> new `applyAlways` old

instance Reflex t => Align (Event t) where
  nil = never
  align = alignEventWithMaybe Just

-- | Create a new 'Event' that only occurs if the supplied 'Event' occurs and
-- the 'Behavior' is true at the time of occurrence.
gate :: Reflex t => Behavior t Bool -> Event t a -> Event t a
gate = attachWithMaybe $ \allow a -> if allow then Just a else Nothing

-- | Create a new behavior given a starting behavior and switch to the behavior
-- carried by the event when it fires.
switcher :: (Reflex t, MonadHold t m)
        => Behavior t a -> Event t (Behavior t a) -> m (Behavior t a)
switcher b eb = pull . (sample <=< sample) <$> hold b eb

instance (Reflex t, IsString a) => IsString (Dynamic t a) where
  fromString = pure . fromString

-- | Combine two 'Dynamic's.  The result will change whenever either (or both)
-- input 'Dynamic' changes.  Equivalent to @zipDynWith (,)@.
zipDyn :: Reflex t => Dynamic t a -> Dynamic t b -> Dynamic t (a, b)
zipDyn = zipDynWith (,)

-- | Combine two 'Dynamic's with a combining function.  The result will change
-- whenever either (or both) input 'Dynamic' changes.
-- More efficient than 'liftA2'.
zipDynWith :: Reflex t => (a -> b -> c) -> Dynamic t a -> Dynamic t b -> Dynamic t c
zipDynWith f da db =
  let eab = align (updated da) (updated db)
      ec = flip push eab $ \o -> do
        (a, b) <- case o of
          This a -> do
            b <- sample $ current db
            return (a, b)
          That b -> do
            a <- sample $ current da
            return (a, b)
          These a b -> return (a, b)
        return $ Just $ f a b
  in unsafeBuildDynamic (f <$> sample (current da) <*> sample (current db)) ec

instance (Reflex t, Semigroup a) => Semigroup (Dynamic t a) where
  (<>) = zipDynWith (<>)
#if MIN_VERSION_semigroups(0,17,0)
  stimes n = fmap $ stimes n
#else
  times1p n = fmap $ times1p n
#endif

instance (Reflex t, Monoid a) => Monoid (Dynamic t a) where
  mconcat = distributeListOverDynWith mconcat
  mempty = constDyn mempty
  mappend = zipDynWith mappend

-- | This function converts a 'DMap' whose elements are 'Dynamic's into a
-- 'Dynamic' 'DMap'.  Its implementation is more efficient than doing the same
-- through the use of multiple uses of 'zipDynWith' or 'Applicative' operators.
distributeDMapOverDynPure :: forall t k. (Reflex t, GCompare k) => DMap k (Dynamic t) -> Dynamic t (DMap k Identity)
distributeDMapOverDynPure dm = case DMap.toList dm of
  [] -> constDyn DMap.empty
  [k :=> v] -> fmap (DMap.singleton k . Identity) v
  _ ->
    let getInitial = DMap.traverseWithKey (\_ -> fmap Identity . sample . current) dm
        edmPre = merge $ DMap.map updated dm
        result = unsafeBuildDynamic getInitial $ flip pushAlways edmPre $ \news -> do
          olds <- sample $ current result
          return $ DMap.unionWithKey (\_ _ new -> new) olds news
    in result

-- | Convert a list of 'Dynamic's into a 'Dynamic' list.
distributeListOverDyn :: Reflex t => [Dynamic t a] -> Dynamic t [a]
distributeListOverDyn = distributeListOverDynWith id

-- | Create a new 'Dynamic' by applying a combining function to a list of 'Dynamic's
distributeListOverDynWith :: Reflex t => ([a] -> b) -> [Dynamic t a] -> Dynamic t b
distributeListOverDynWith f = fmap (f . map (\(Const2 _ :=> Identity v) -> v) . DMap.toList) . distributeDMapOverDynPure . DMap.fromList . map (\(k, v) -> Const2 k :=> v) . zip [0 :: Int ..]

-- | Create a new 'Event' that occurs when the first supplied 'Event' occurs
-- unless the second supplied 'Event' occurs simultaneously.
difference :: Reflex t => Event t a -> Event t b -> Event t a
difference = alignEventWithMaybe $ \case
  This a -> Just a
  _ -> Nothing

-- | Zips two values by taking the union of their shapes and combining with the provided function.
-- 'Nothing' values are dropped.
alignEventWithMaybe :: Reflex t => (These a b -> Maybe c) -> Event t a -> Event t b -> Event t c
<<<<<<< HEAD
alignEventWithMaybe f ea eb =
  mapMaybe (f <=< dmapToThese)
    $ merge
    $ DMap.fromList [LeftTag :=> ea, RightTag :=> eb]
alignEventWithMaybe f ea eb = mapMaybe (f <=< dmapToThese) $
=======
alignEventWithMaybe f ea eb = fmapMaybe (f <=< dmapToThese) $
>>>>>>> be5e6392
  merge $ DMap.fromList [LeftTag :=> ea, RightTag :=> eb]

-- | Produces an 'Event' that fires only when the input event fires with a 'DSum' key that
-- matches the provided key.
filterEventKey
  :: forall t m k v a.
     ( Reflex t
     , MonadFix m
     , MonadHold t m
     , GEq k
     )
  => k a
  -> Event t (DSum k v)
  -> m (Event t (v a))
filterEventKey k kv' = do
  let f :: DSum k v -> Maybe (v a)
      f (newK :=> newV) = case newK `geq` k of
        Just Refl -> Just newV
        Nothing -> Nothing
  takeWhileJustE f kv'

-- | "Factor" the input 'DSum' 'Event' to produce an 'Event' which
-- fires when the 'DSum' key changes and contains both the value of the
-- 'DSum' at switchover and an 'Event' of values produced by subsequent
-- firings of the input 'Event' that do not change the 'DSum' key.
factorEvent
  :: forall t m k v a.
     ( Reflex t
     , MonadFix m
     , MonadHold t m
     , GEq k
     )
  => k a
  -> Event t (DSum k v)
  -> m (Event t (v a), Event t (DSum k (Product v (Compose (Event t) v))))
factorEvent k0 kv' = do
  key :: Behavior t (Some k) <- hold (Some.This k0) $ fmapCheap (\(k :=> _) -> Some.This k) kv'
  let update = flip push kv' $ \(newKey :=> newVal) -> sample key >>= \case
        Some.This oldKey -> case newKey `geq` oldKey of
          Just Refl -> return Nothing
          Nothing -> do
            newInner <- filterEventKey newKey kv'
            return $ Just $ newKey :=> Pair newVal (Compose newInner)
  eInitial <- filterEventKey k0 kv'
  return (eInitial, update)

--------------------------------------------------------------------------------
-- Accumulator
--------------------------------------------------------------------------------

-- | An 'Accumulator' type can be built by accumulating occurrences of an
-- 'Event'.
#if __GLASGOW_HASKELL__ < 802
{-# WARNING accum "ghc < 8.2.1 doesn't seem to be able to specialize functions in this class, which can lead to poor performance" #-}
{-# WARNING accumM "ghc < 8.2.1 doesn't seem to be able to specialize functions in this class, which can lead to poor performance" #-}
{-# WARNING accumMaybe "ghc < 8.2.1 doesn't seem to be able to specialize functions in this class, which can lead to poor performance" #-}
{-# WARNING accumMaybeM "ghc < 8.2.1 doesn't seem to be able to specialize functions in this class, which can lead to poor performance" #-}
#endif
class Reflex t => Accumulator t f | f -> t where
  accum :: (MonadHold t m, MonadFix m) => (a -> b -> a) -> a -> Event t b -> m (f a)
  accum f = accumMaybe $ \v o -> Just $ f v o
  accumM :: (MonadHold t m, MonadFix m) => (a -> b -> PushM t a) -> a -> Event t b -> m (f a)
  accumM f = accumMaybeM $ \v o -> Just <$> f v o
  accumMaybe :: (MonadHold t m, MonadFix m) => (a -> b -> Maybe a) -> a -> Event t b -> m (f a)
  accumMaybe f = accumMaybeM $ \v o -> return $ f v o
  accumMaybeM :: (MonadHold t m, MonadFix m) => (a -> b -> PushM t (Maybe a)) -> a -> Event t b -> m (f a)
  mapAccum :: (MonadHold t m, MonadFix m) => (a -> b -> (a, c)) -> a -> Event t b -> m (f a, Event t c)
  mapAccum f = mapAccumMaybe $ \v o -> bimap Just Just $ f v o
  mapAccumM :: (MonadHold t m, MonadFix m) => (a -> b -> PushM t (a, c)) -> a -> Event t b -> m (f a, Event t c)
  mapAccumM f = mapAccumMaybeM $ \v o -> bimap Just Just <$> f v o
  mapAccumMaybe :: (MonadHold t m, MonadFix m) => (a -> b -> (Maybe a, Maybe c)) -> a -> Event t b -> m (f a, Event t c)
  mapAccumMaybe f = mapAccumMaybeM $ \v o -> return $ f v o
  mapAccumMaybeM :: (MonadHold t m, MonadFix m) => (a -> b -> PushM t (Maybe a, Maybe c)) -> a -> Event t b -> m (f a, Event t c)

-- | Accumulate a 'Dynamic' by folding occurrences of an 'Event'
-- with the provided function. See 'foldDyn'.
accumDyn
  :: (Reflex t, MonadHold t m, MonadFix m)
  => (a -> b -> a)
  -> a
  -> Event t b
  -> m (Dynamic t a)
accumDyn f = accumMaybeDyn $ \v o -> Just $ f v o

-- | Accumulate a 'Dynamic' by folding occurrences of an 'Event'
-- with the provided 'PushM' action.
accumMDyn
  :: (Reflex t, MonadHold t m, MonadFix m)
  => (a -> b -> PushM t a)
  -> a
  -> Event t b
  -> m (Dynamic t a)
accumMDyn f = accumMaybeMDyn $ \v o -> Just <$> f v o

-- | Accumulate a 'Dynamic' by folding occurrences of an 'Event'
-- with the provided function, discarding 'Nothing' results.
accumMaybeDyn
  :: (Reflex t, MonadHold t m, MonadFix m)
  => (a -> b -> Maybe a)
  -> a
  -> Event t b
  -> m (Dynamic t a)
accumMaybeDyn f = accumMaybeMDyn $ \v o -> return $ f v o

-- | Accumulate a 'Dynamic' by folding occurrences of an 'Event'
-- with the provided 'PushM' action, discarding 'Nothing' results.
accumMaybeMDyn
  :: (Reflex t, MonadHold t m, MonadFix m)
  => (a -> b -> PushM t (Maybe a))
  -> a
  -> Event t b
  -> m (Dynamic t a)
accumMaybeMDyn f z e = do
  rec let e' = flip push e $ \o -> do
            v <- sample $ current d'
            f v o
      d' <- holdDyn z e'
  return d'

-- | Accumulate a 'Dynamic' by folding occurrences of an 'Event'
-- with a function that both accumulates and produces a value to fire
-- as an 'Event'. Returns both the accumulated value and an 'Event'.
mapAccumDyn
  :: (Reflex t, MonadHold t m, MonadFix m)
  => (a -> b -> (a, c))
  -> a
  -> Event t b
  -> m (Dynamic t a, Event t c)
mapAccumDyn f = mapAccumMaybeDyn $ \v o -> bimap Just Just $ f v o

-- | Similar to 'mapAccumDyn' except that the combining function is a
-- 'PushM' action.
mapAccumMDyn
  :: (Reflex t, MonadHold t m, MonadFix m)
  => (a -> b -> PushM t (a, c))
  -> a
  -> Event t b
  -> m (Dynamic t a, Event t c)
mapAccumMDyn f = mapAccumMaybeMDyn $ \v o -> bimap Just Just <$> f v o

-- | Accumulate a 'Dynamic' by folding occurrences of an 'Event' with
-- a function that both optionally accumulates and optionally produces
-- a value to fire as a separate output 'Event'.
-- Note that because 'Nothing's are discarded in both cases, the output
-- 'Event' may fire even though the output 'Dynamic' has not changed, and
-- the output 'Dynamic' may update even when the output 'Event' is not firing.
mapAccumMaybeDyn
  :: (Reflex t, MonadHold t m, MonadFix m)
  => (a -> b -> (Maybe a, Maybe c))
  -> a
  -> Event t b
  -> m (Dynamic t a, Event t c)
mapAccumMaybeDyn f = mapAccumMaybeMDyn $ \v o -> return $ f v o

-- | Like 'mapAccumMaybeDyn' except that the combining function is a
-- 'PushM' action.
mapAccumMaybeMDyn
  :: (Reflex t, MonadHold t m, MonadFix m)
  => (a -> b -> PushM t (Maybe a, Maybe c))
  -> a
  -> Event t b
  -> m (Dynamic t a, Event t c)
mapAccumMaybeMDyn f z e = do
  rec let e' = flip push e $ \o -> do
            v <- sample $ current d'
            result <- f v o
            return $ case result of
              (Nothing, Nothing) -> Nothing
              _ -> Just result
      d' <- holdDyn z $ mapMaybe fst e'
  return (d', mapMaybe snd e')

-- | Accumulate a 'Behavior' by folding occurrences of an 'Event'
-- with the provided function.
{-# INLINE accumB #-}
accumB
  :: (Reflex t, MonadHold t m, MonadFix m)
  => (a -> b -> a)
  -> a
  -> Event t b
  -> m (Behavior t a)
accumB f = accumMaybeB $ \v o -> Just $ f v o

-- | Like 'accumB' except that the combining function is a 'PushM' action.
{-# INLINE accumMB #-}
accumMB
  :: (Reflex t, MonadHold t m, MonadFix m)
  => (a -> b -> PushM t a)
  -> a
  -> Event t b
  -> m (Behavior t a)
accumMB f = accumMaybeMB $ \v o -> Just <$> f v o

-- | Accumulate a 'Behavior' by folding occurrences of an 'Event'
-- with the provided function, discarding 'Nothing' results.
{-# INLINE accumMaybeB #-}
accumMaybeB
  :: (Reflex t, MonadHold t m, MonadFix m)
  => (a -> b -> Maybe a)
  -> a
  -> Event t b
  -> m (Behavior t a)
accumMaybeB f = accumMaybeMB $ \v o -> return $ f v o

-- | Like 'accumMaybeB' except that the combining function is a 'PushM' action.
{-# INLINE accumMaybeMB #-}
accumMaybeMB :: (Reflex t, MonadHold t m, MonadFix m) => (a -> b -> PushM t (Maybe a)) -> a -> Event t b -> m (Behavior t a)
accumMaybeMB f z e = do
  rec let e' = flip push e $ \o -> do
            v <- sample d'
            f v o
      d' <- hold z e'
  return d'

-- | Accumulate a 'Behavior' by folding occurrences of an 'Event'
-- with a function that both accumulates and produces a value to fire
-- as an 'Event'. Returns both the accumulated value and an 'Event'.
{-# INLINE mapAccumB #-}
mapAccumB
  :: (Reflex t, MonadHold t m, MonadFix m)
  => (a -> b -> (a, c))
  -> a
  -> Event t b
  -> m (Behavior t a, Event t c)
mapAccumB f = mapAccumMaybeB $ \v o -> bimap Just Just $ f v o

-- | Like 'mapAccumB' except that the combining function is a 'PushM' action.
{-# INLINE mapAccumMB #-}
mapAccumMB
  :: (Reflex t, MonadHold t m, MonadFix m)
  => (a -> b -> PushM t (a, c))
  -> a
  -> Event t b
  -> m (Behavior t a, Event t c)
mapAccumMB f = mapAccumMaybeMB $ \v o -> bimap Just Just <$> f v o

-- | Accumulate a 'Behavior' by folding occurrences of an 'Event' with
-- a function that both optionally accumulates and optionally produces
-- a value to fire as a separate output 'Event'. 'Nothing's are discarded.
{-# INLINE mapAccumMaybeB #-}
mapAccumMaybeB
  :: (Reflex t, MonadHold t m, MonadFix m)
  => (a -> b -> (Maybe a, Maybe c))
  -> a
  -> Event t b
  -> m (Behavior t a, Event t c)
mapAccumMaybeB f = mapAccumMaybeMB $ \v o -> return $ f v o

-- | LIke 'mapAccumMaybeB' except that the combining function is a 'PushM' action.
{-# INLINE mapAccumMaybeMB #-}
mapAccumMaybeMB :: (Reflex t, MonadHold t m, MonadFix m) => (a -> b -> PushM t (Maybe a, Maybe c)) -> a -> Event t b -> m (Behavior t a, Event t c)
mapAccumMaybeMB f z e = do
  rec let e' = flip push e $ \o -> do
            v <- sample d'
            result <- f v o
            return $ case result of
              (Nothing, Nothing) -> Nothing
              _ -> Just result
      d' <- hold z $ mapMaybe fst e'
  return (d', mapMaybe snd e')

-- | Accumulate occurrences of an 'Event', producing an output occurrence each
-- time.  Discard the underlying 'Accumulator'.
{-# INLINE mapAccum_ #-}
mapAccum_ :: forall t m a b c. (Reflex t, MonadHold t m, MonadFix m) => (a -> b -> (a, c)) -> a -> Event t b -> m (Event t c)
mapAccum_ f z e = do
  (_, result) <- mapAccumB f z e
  return result

-- | Accumulate occurrences of an 'Event', possibly producing an output
-- occurrence each time.  Discard the underlying 'Accumulator'.
{-# INLINE mapAccumMaybe_ #-}
mapAccumMaybe_ :: forall t m a b c. (Reflex t, MonadHold t m, MonadFix m) => (a -> b -> (Maybe a, Maybe c)) -> a -> Event t b -> m (Event t c)
mapAccumMaybe_ f z e = do
  (_, result) <- mapAccumMaybeB f z e
  return result

-- | Accumulate occurrences of an 'Event', using a 'PushM' action and producing
-- an output occurrence each time.  Discard the underlying 'Accumulator'.
{-# INLINE mapAccumM_ #-}
mapAccumM_ :: forall t m a b c. (Reflex t, MonadHold t m, MonadFix m) => (a -> b -> PushM t (a, c)) -> a -> Event t b -> m (Event t c)
mapAccumM_ f z e = do
  (_, result) <- mapAccumMB f z e
  return result

-- | Accumulate occurrences of an 'Event', using a 'PushM' action and possibly
-- producing an output occurrence each time.  Discard the underlying
-- 'Accumulator'.
{-# INLINE mapAccumMaybeM_ #-}
mapAccumMaybeM_ :: forall t m a b c. (Reflex t, MonadHold t m, MonadFix m) => (a -> b -> PushM t (Maybe a, Maybe c)) -> a -> Event t b -> m (Event t c)
mapAccumMaybeM_ f z e = do
  (_, result) <- mapAccumMaybeMB f z e
  return result

instance Reflex t => Accumulator t (Dynamic t) where
  accumMaybeM = accumMaybeMDyn
  mapAccumMaybeM = mapAccumMaybeMDyn

instance Reflex t => Accumulator t (Behavior t) where
  accumMaybeM = accumMaybeMB
  mapAccumMaybeM = mapAccumMaybeMB

instance Reflex t => Accumulator t (Event t) where
  accumMaybeM f z e = updated <$> accumMaybeM f z e
  mapAccumMaybeM f z e = first updated <$> mapAccumMaybeM f z e

-- | Create a new 'Event' by combining each occurrence with the next value of the
-- list using the supplied function. If the list runs out of items, all
-- subsequent 'Event' occurrences will be ignored.
zipListWithEvent :: (Reflex t, MonadHold t m, MonadFix m) => (a -> b -> c) -> [a] -> Event t b -> m (Event t c)
zipListWithEvent f l e = do
  let f' a b = case a of
        h:t -> (Just t, Just $ f h b)
        _ -> (Nothing, Nothing) --TODO: Unsubscribe the event?
  mapAccumMaybe_ f' l e

-- | Assign a number to each occurrence of the given 'Event', starting from 0
{-# INLINE numberOccurrences #-}
numberOccurrences :: (Reflex t, MonadHold t m, MonadFix m, Num b) => Event t a -> m (Event t (b, a))
numberOccurrences = numberOccurrencesFrom 0

-- | Assign a number to each occurrence of the given 'Event'
{-# INLINE numberOccurrencesFrom #-}
numberOccurrencesFrom :: (Reflex t, MonadHold t m, MonadFix m, Num b) => b -> Event t a -> m (Event t (b, a))
numberOccurrencesFrom = mapAccum_ (\n a -> let !next = n + 1 in (next, (n, a)))

-- | Assign a number to each occurrence of the given 'Event'; discard the occurrences' values
{-# INLINE numberOccurrencesFrom_ #-}
numberOccurrencesFrom_ :: (Reflex t, MonadHold t m, MonadFix m, Num b) => b -> Event t a -> m (Event t b)
numberOccurrencesFrom_ = mapAccum_ (\n _ -> let !next = n + 1 in (next, n))

-- | This is used to sample the value of a 'Behavior' using an 'Event'.
--
-- The '<@>' operator is intended to be used in conjunction with
-- the 'Applicative' instance for 'Behavior'.
--
-- This is useful when we want to combine the values of one 'Event' and
-- the value of several 'Behavior's at the time the 'Event' is firing.
--
-- If we have:
--
-- > f  :: a -> b -> c -> d
-- > b1 :: Behavior t a
-- > b2 :: Behavior t b
-- > e  :: Event t c
--
-- then we can do:
--
-- > f <$> b1 <*> b2 <@> e :: Event t d
--
-- in order to apply the function 'f' to the relevant values.
--
-- The alternative would be something like:
--
-- > attachWith (\(x1, x2) y -> f x1 x2 y) ((,) <$> b1 <*> b2) e :: Event t d
--
-- or a variation involing a custom data type to hold the combination of
-- 'Behavior's even when that combination might only ever be used by 'f'.
--
-- A more suggestive example might be:
--
-- > handleMouse <$> bPlayerState <*> bMousePosition <@> eMouseClick :: Event t (GameState -> GameState)
--
(<@>) :: Reflex t => Behavior t (a -> b) -> Event t a -> Event t b
(<@>) b = push $ \x -> do
  f <- sample b
  return . Just . f $ x
infixl 4 <@>

-- | An version of '<@>' that does not use the value of the 'Event'.
--
-- Alternatively, it is 'tag' in operator form.
--
-- This is useful when we want to combine the values of several
-- 'Behavior's at particular points in time using an 'Applicative'
-- style syntax.
--
-- If we have:
--
-- > g  :: a -> b -> d
-- > b1 :: Behavior t a
-- > b2 :: Behavior t b
-- > e  :: Event t c
--
-- where 'e' is firing at the points in time of interest.
--
-- Then we can use '<@':
--
-- > g <$> b1 <*> b2 <@  e :: Event t d
--
-- to combine the values of 'b1' and 'b2' at each of those points of time,
-- with the function 'g' being used to combine the values.
--
-- This is the same as '<@>' except that the 'Event' is being used only
-- to act as a trigger.
(<@) :: (Reflex t) => Behavior t b -> Event t a -> Event t b
(<@) = tag
infixl 4 <@

------------------
-- Cheap Functions
------------------

-- | A "cheap" version of 'pushAlways'. See the performance note on 'pushCheap'.
{-# INLINE pushAlwaysCheap #-}
pushAlwaysCheap :: Reflex t => (a -> PushM t b) -> Event t a -> Event t b
pushAlwaysCheap f = pushCheap (fmap Just . f)

<<<<<<< HEAD
{-# INLINE mapMaybeCheap #-}
mapMaybeCheap :: Reflex t => (a -> Maybe b) -> Event t a -> Event t b
mapMaybeCheap f = pushCheap $ return . f

-- | An alias for 'mapMaybeCheap'
=======
-- | A "cheap" version of 'fmapMaybe'. See the performance note on 'pushCheap'.
>>>>>>> be5e6392
{-# INLINE fmapMaybeCheap #-}
fmapMaybeCheap :: Reflex t => (a -> Maybe b) -> Event t a -> Event t b
fmapMaybeCheap = mapMaybeCheap


-- | A "cheap" version of 'fforMaybe'. See the performance note on 'pushCheap'.
{-# INLINE fforMaybeCheap #-}
fforMaybeCheap :: Reflex t => Event t a -> (a -> Maybe b) -> Event t b
fforMaybeCheap = flip mapMaybeCheap

-- | A "cheap" version of 'ffor'. See the performance note on 'pushCheap'.
{-# INLINE fforCheap #-}
fforCheap :: Reflex t => Event t a -> (a -> b) -> Event t b
fforCheap = flip fmapCheap

-- | A "cheap" version of 'fmap'. See the performance note on 'pushCheap'.
{-# INLINE fmapCheap #-}
fmapCheap :: Reflex t => (a -> b) -> Event t a -> Event t b
fmapCheap f = pushCheap $ return . Just . f

-- | A "cheap" version of 'tag'. See the performance note on 'pushCheap'.
{-# INLINE tagCheap #-}
tagCheap :: Reflex t => Behavior t b -> Event t a -> Event t b
tagCheap b = pushAlwaysCheap $ \_ -> sample b

-- | A "cheap" version of 'mergeWithCheap'. See the performance note on 'pushCheap'.
{-# INLINE mergeWithCheap #-}
mergeWithCheap :: Reflex t => (a -> a -> a) -> [Event t a] -> Event t a
mergeWithCheap = mergeWithCheap' id

-- | A "cheap" version of 'mergeWithCheap''. See the performance note on 'pushCheap'.
{-# INLINE mergeWithCheap' #-}
mergeWithCheap' :: Reflex t => (a -> b) -> (b -> b -> b) -> [Event t a] -> Event t b
mergeWithCheap' f g = mergeWithFoldCheap' $ foldl1 g . fmap f

-- | A "cheap" version of 'mergeWithFoldCheap''. See the performance note on 'pushCheap'.
{-# INLINE mergeWithFoldCheap' #-}
mergeWithFoldCheap' :: Reflex t => (NonEmpty a -> b) -> [Event t a] -> Event t b
mergeWithFoldCheap' f es =
  fmapCheap (f . (\(h : t) -> h :| t) . IntMap.elems)
  . mergeInt
  . IntMap.fromDistinctAscList
  $ zip [0 :: Int ..] es

--------------------------------------------------------------------------------
-- Deprecated functions
--------------------------------------------------------------------------------

{-# DEPRECATED switchPromptly "Use 'switchHoldPromptly' instead. The 'switchHold*' naming convention was chosen because those functions are more closely related to each other than they are to 'switch'. " #-}
switchPromptly :: (Reflex t, MonadHold t m) => Event t a -> Event t (Event t a) -> m (Event t a)
switchPromptly = switchHoldPromptly
{-# DEPRECATED switchPromptOnly "Use 'switchHoldPromptOnly' instead. The 'switchHold*' naming convention was chosen because those functions are more closely related to each other than they are to 'switch'. " #-}
switchPromptOnly :: (Reflex t, MonadHold t m) => Event t a -> Event t (Event t a) -> m (Event t a)
switchPromptOnly = switchHoldPromptOnly<|MERGE_RESOLUTION|>--- conflicted
+++ resolved
@@ -149,17 +149,11 @@
   , ffor2
   , ffor3
     -- * Deprecated functions
-<<<<<<< HEAD
-  , appendEvents
-  , onceE
-  , sequenceThese
-  , mapMaybeCheap
-=======
   , switchPromptly
   , switchPromptOnly
   -- * "Cheap" functions
->>>>>>> be5e6392
   , fmapMaybeCheap
+  , mapMaybeCheap
   , fmapCheap
   , fforCheap
   , fforMaybeCheap
@@ -1023,15 +1017,7 @@
 -- | Zips two values by taking the union of their shapes and combining with the provided function.
 -- 'Nothing' values are dropped.
 alignEventWithMaybe :: Reflex t => (These a b -> Maybe c) -> Event t a -> Event t b -> Event t c
-<<<<<<< HEAD
-alignEventWithMaybe f ea eb =
-  mapMaybe (f <=< dmapToThese)
-    $ merge
-    $ DMap.fromList [LeftTag :=> ea, RightTag :=> eb]
 alignEventWithMaybe f ea eb = mapMaybe (f <=< dmapToThese) $
-=======
-alignEventWithMaybe f ea eb = fmapMaybe (f <=< dmapToThese) $
->>>>>>> be5e6392
   merge $ DMap.fromList [LeftTag :=> ea, RightTag :=> eb]
 
 -- | Produces an 'Event' that fires only when the input event fires with a 'DSum' key that
@@ -1440,15 +1426,12 @@
 pushAlwaysCheap :: Reflex t => (a -> PushM t b) -> Event t a -> Event t b
 pushAlwaysCheap f = pushCheap (fmap Just . f)
 
-<<<<<<< HEAD
+-- | A "cheap" version of 'mapMaybe'. See the performance note on 'pushCheap'.
 {-# INLINE mapMaybeCheap #-}
 mapMaybeCheap :: Reflex t => (a -> Maybe b) -> Event t a -> Event t b
 mapMaybeCheap f = pushCheap $ return . f
 
 -- | An alias for 'mapMaybeCheap'
-=======
--- | A "cheap" version of 'fmapMaybe'. See the performance note on 'pushCheap'.
->>>>>>> be5e6392
 {-# INLINE fmapMaybeCheap #-}
 fmapMaybeCheap :: Reflex t => (a -> Maybe b) -> Event t a -> Event t b
 fmapMaybeCheap = mapMaybeCheap
