--- conflicted
+++ resolved
@@ -20,13 +20,8 @@
     hsPkgs = lib.genAttrs compilers (ghc: let
       ghc' = reflex-platform.${ghc}.override {
         overrides = self: super: {
-<<<<<<< HEAD
-          reflex-useTemplateHaskell = self.callCabal2nixWithOptions "reflex" ./. "-f +use-template-haskell" {};
-          reflex = self.callCabal2nixWithOptions "reflex" ./. "-f -use-template-haskell" {};
-=======
-          reflex-dontUseTemplateHaskell = self.callPackage ./. { useTemplateHaskell = false; };
-          reflex = self.callPackage ./. { useTemplateHaskell = true; };
->>>>>>> 18595a18
+          reflex-dontUseTemplateHaskell = self.callCabal2nixWithOptions "reflex" ./. "-f -use-template-haskell" {};
+          reflex = self.callCabal2nixWithOptions "reflex" ./. "-f +use-template-haskell" {};
         };
       };
     in {
