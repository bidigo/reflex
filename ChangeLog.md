# Revision history for reflex

## Unreleased

* Data.WeakBag.traverse and Data.FastWeakBag.traverse have been
  renamed to Data.WeakBag.traverse_ and Data.FastWeakBag.traverse_
  respectively.
<<<<<<< HEAD
* Additional instances for `Group` and `Query` classes for basic types.
=======
* Fixes a bug in `Reflex.Patch.MapWithMove.patchThatSortsMapWith` that was producing invalid `PatchMapWithMove`.
>>>>>>> f34c906a

## 0.6.2.4

* Update to monoidal-containers 0.6

## 0.6.2.3

* Add an upper-bound to witherable

## 0.6.2.2

* Support these >= 1. Add `split-these` flag to control whether to use new these/semialign combination or not.
* Update version bounds to fix some CI failures
* Add travis CI configuration

## 0.6.2.1

* Generalize `fan` to `fanG` to take a `DMap` with non-`Identity`
  functor:
    * `fan` to `fanG`
    * `EventSelectorG` for `fanG` result selector.

* Reduce the amount of unsafeCoerce in coercing newtypes under Event/Dynamic/Behavior.
    * Add fused ReaderIO for the purpose of coercion (ReaderT's third argument has nominal role preventing automated coerce)
    * Add incrementalCoercion/coerceIncremental to go with dynamicCoercion/coerceDynamic

* Generalize merging functions:
  `merge` to `mergeG`, 
  `mergeIncremental` to `mergeIncrementalG`, 
  `mergeIncrementalWithMove` to `mergeIncrementalWithMoveG`.  

* Generalize distribute function:
    `distributeDMapOverDynPure` to `distributeDMapOverDynPureG`,

## 0.6.2.0

* Fix `holdDyn` so that it is lazy in its event argument  
  These produce `DMap`s  whose values needn't be `Identity`.
* Stop using the now-deprecated `*Tag` classes (e.g., `ShowTag`).
* Fix `holdDyn` so that it is lazy in its event argument.

## 0.6.1.0

* Re-export all of `Data.Map.Monoidal`
* Fix `QueryT` and `RequesterT` tests

## 0.6.0.0 -- 2019-03-20

* Deprecate `FunctorMaybe` in favor of `Data.Witherable.Filterable`. We still export `fmapMaybe`, `ffilter`, etc., but they all rely on `Filterable` now.
* Rename `MonadDynamicWriter` to `DynamicWriter` and add a deprecation for the old name.
* Remove many deprecated functions.
* Add a `Num` instance for `Dynamic`.
* Add `matchRequestsWithResponses` to make it easier to use `Requester` with protocols that don't do this matching for you.
* Add `withRequesterT` to map functions over the request and response of a `RequesterT`.
* Suppress nil patches in `QueryT` as an optimization. The `Query` type must now have an `Eq` instance.
* Add `throttleBatchWithLag` to `Reflex.Time`. See that module for details.<|MERGE_RESOLUTION|>--- conflicted
+++ resolved
@@ -5,11 +5,8 @@
 * Data.WeakBag.traverse and Data.FastWeakBag.traverse have been
   renamed to Data.WeakBag.traverse_ and Data.FastWeakBag.traverse_
   respectively.
-<<<<<<< HEAD
+* Fixes a bug in `Reflex.Patch.MapWithMove.patchThatSortsMapWith` that was producing invalid `PatchMapWithMove`.
 * Additional instances for `Group` and `Query` classes for basic types.
-=======
-* Fixes a bug in `Reflex.Patch.MapWithMove.patchThatSortsMapWith` that was producing invalid `PatchMapWithMove`.
->>>>>>> f34c906a
 
 ## 0.6.2.4
 
