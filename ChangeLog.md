# Revision history for reflex

## Unreleased

* Support GHC 8.8

* Add `Reflex.Query.Base.mapQueryT`. See that module for documentation

<<<<<<< HEAD
* Additional instances for `Group` and `Query` classes for basic types.
=======
* The `Reflex.Patch.*` modules were moved to the `patch` library.
  They are `Data.Patch.*` there, but reexported under their old names for backwards compatability here.
>>>>>>> 1c522b9c

## 0.6.3

* `Data.WeakBag.traverse` and `Data.FastWeakBag.traverse` have been deprecated.
  They are replaced with `Data.WeakBag.traverse_` and `Data.FastWeakBag.traverse_`, respectively.

* Fixes a bug in `Reflex.Patch.MapWithMove.patchThatSortsMapWith` that was producing invalid `PatchMapWithMove`.

* Add missing `NotReady` instances:
   - `instance NotReady (SpiderTimeline x) (SpiderHost x)`
   - `instance HasSpiderTimeline x => NotReady (SpiderTimeline x) (PerformEventT (SpiderTimeline x) (SpiderHost x))`

## 0.6.2.4

* Update to monoidal-containers 0.6

## 0.6.2.3

* Add an upper-bound to witherable

## 0.6.2.2

* Support these >= 1. Add `split-these` flag to control whether to use new these/semialign combination or not.

* Update version bounds to fix some CI failures

* Add travis CI configuration

## 0.6.2.1

* Generalize `fan` to `fanG` to take a `DMap` with non-`Identity`
  functor:
    * `fan` to `fanG`
    * `EventSelectorG` for `fanG` result selector.

* Reduce the amount of unsafeCoerce in coercing newtypes under Event/Dynamic/Behavior.
    * Add fused ReaderIO for the purpose of coercion (ReaderT's third argument has nominal role preventing automated coerce)
    * Add incrementalCoercion/coerceIncremental to go with dynamicCoercion/coerceDynamic

* Generalize merging functions:
  `merge` to `mergeG`,
  `mergeIncremental` to `mergeIncrementalG`,
  `mergeIncrementalWithMove` to `mergeIncrementalWithMoveG`.

* Generalize distribute function:
    `distributeDMapOverDynPure` to `distributeDMapOverDynPureG`,

## 0.6.2.0

* Fix `holdDyn` so that it is lazy in its event argument
  These produce `DMap`s  whose values needn't be `Identity`.

* Stop using the now-deprecated `*Tag` classes (e.g., `ShowTag`).

* Fix `holdDyn` so that it is lazy in its event argument.

## 0.6.1.0

* Re-export all of `Data.Map.Monoidal`

* Fix `QueryT` and `RequesterT` tests

## 0.6.0.0 -- 2019-03-20

* Deprecate `FunctorMaybe` in favor of `Data.Witherable.Filterable`. We still export `fmapMaybe`, `ffilter`, etc., but they all rely on `Filterable` now.

* Rename `MonadDynamicWriter` to `DynamicWriter` and add a deprecation for the old name.

* Remove many deprecated functions.

* Add a `Num` instance for `Dynamic`.

* Add `matchRequestsWithResponses` to make it easier to use `Requester` with protocols that don't do this matching for you.

* Add `withRequesterT` to map functions over the request and response of a `RequesterT`.

* Suppress nil patches in `QueryT` as an optimization. The `Query` type must now have an `Eq` instance.

* Add `throttleBatchWithLag` to `Reflex.Time`. See that module for details.<|MERGE_RESOLUTION|>--- conflicted
+++ resolved
@@ -6,12 +6,10 @@
 
 * Add `Reflex.Query.Base.mapQueryT`. See that module for documentation
 
-<<<<<<< HEAD
-* Additional instances for `Group` and `Query` classes for basic types.
-=======
 * The `Reflex.Patch.*` modules were moved to the `patch` library.
   They are `Data.Patch.*` there, but reexported under their old names for backwards compatability here.
->>>>>>> 1c522b9c
+
+* Additional instances for `Group` and `Query` classes for basic types.
 
 ## 0.6.3
 
