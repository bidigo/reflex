--- conflicted
+++ resolved
@@ -31,12 +31,8 @@
     transformers-compat >= 0.3,
     haskell-src-exts >= 1.16 && < 1.18,
     haskell-src-meta == 0.6.*,
-<<<<<<< HEAD
-    syb == 0.5.*,
+    syb >= 0.5 && < 0.7,
     ghc-prim >= 0.3 && < 0.5
-=======
-    syb >= 0.5 && < 0.7
->>>>>>> 77b2a505
 
   exposed-modules:
     Reflex,
