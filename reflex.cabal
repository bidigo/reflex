Name: reflex
Version: 0.6.2.4
Synopsis: Higher-order Functional Reactive Programming
Description: Reflex is a high-performance, deterministic, higher-order Functional Reactive Programming system
License: BSD3
License-file: LICENSE
Author: Ryan Trinkle
Maintainer: ryan.trinkle@gmail.com
Stability: Experimental
Category: FRP
Build-type: Simple
Cabal-version: >=1.9.2
homepage: https://reflex-frp.org
bug-reports: https://github.com/reflex-frp/reflex/issues
extra-source-files:
  README.md
  Quickref.md
  ChangeLog.md

tested-with:
  GHC  ==8.0.2 || ==8.2.2 || ==8.4.4 || ==8.6.5,
  GHCJS ==8.4

flag use-reflex-optimizer
  description: Use the GHC plugin Reflex.Optimizer on some of the modules in the package.  This is still experimental.
  default: False
  manual: True

flag use-template-haskell
  description: Use template haskell to generate lenses
  default: True
  manual: True

flag debug-trace-events
  description: Add instrumentation that outputs the stack trace of the definition of an event whenever it is subscribed to. Warning: It is very slow!
  default: False
  manual: True

flag fast-weak
  description: Use the primitive implementation of FastWeak in GHCJS; note that this requires GHCJS to be built with FastWeak and FastWeakBag present in the RTS, which is not the default
  default: False
  manual: True

flag debug-propagation
  description: Enable debugging of spider internals
  default: False
  manual: True

flag debug-cycles
  description: Enable debugging of event cycles
  default: False
  manual: True


flag split-these
  description: Use split these/semialign packages
  manual:      False
  default:     False

library
  hs-source-dirs: src
  build-depends:
    MemoTrie == 0.6.*,
    base >= 4.9 && < 4.13,
    bifunctors >= 5.2 && < 5.6,
    comonad >= 5.0.4 && < 5.1,
    constraints-extras >= 0.3 && < 0.4,
    containers >= 0.6 && < 0.7,
    data-default >= 0.5 && < 0.8,
    dependent-map >= 0.3 && < 0.4,
    exception-transformers == 0.4.*,
<<<<<<< HEAD
    profunctors >= 5.0 && < 5.5,
=======
>>>>>>> a1905924
    lens >= 4.7 && < 5,
    monad-control >= 1.0.1 && < 1.1,
    mtl >= 2.1 && < 2.3,
    prim-uniq >= 0.1.0.1 && < 0.2,
    primitive >= 0.5 && < 0.8,
    profunctors >= 5.3 && < 5.5,
    random == 1.1.*,
    ref-tf == 0.4.*,
    reflection == 2.1.*,
    semigroupoids >= 4.0 && < 6,
    stm >= 2.4 && < 2.6,
    syb >= 0.5 && < 0.8,
    time >= 1.4 && < 1.9,
    transformers >= 0.5.6.0 && < 0.6,
    unbounded-delays >= 0.1.0.0 && < 0.2,
    witherable >= 0.3 && < 0.3.2

  if flag(split-these)
    build-depends:     these >= 1 && <1.1,
                       semialign >=1 && <1.2,
                       monoidal-containers >= 0.6 && < 0.7
  else
    build-depends:     these >= 0.4 && <0.9,
                       monoidal-containers == 0.4.0.0

  exposed-modules:
    Control.Monad.ReaderIO
    Data.AppendMap,
    Data.FastMutableIntMap,
    Data.FastWeakBag,
    Data.Functor.Misc,
    Data.Map.Misc,
    Data.WeakBag,
    Reflex,
    Reflex.Class,
    Reflex.Adjustable.Class,
    Reflex.BehaviorWriter.Base,
    Reflex.BehaviorWriter.Class,
    Reflex.Collection,
    Reflex.Dynamic,
    Reflex.Dynamic.Uniq,
    Reflex.DynamicWriter,
    Reflex.DynamicWriter.Base,
    Reflex.DynamicWriter.Class,
    Reflex.EventWriter,
    Reflex.EventWriter.Base,
    Reflex.EventWriter.Class,
    Reflex.FastWeak,
    Reflex.FunctorMaybe,
    Reflex.Host.Class,
    Reflex.Network,
    Reflex.NotReady.Class,
    Reflex.Patch,
    Reflex.Patch.Class,
    Reflex.Patch.DMap,
    Reflex.Patch.DMapWithMove,
    Reflex.Patch.IntMap,
    Reflex.Patch.Map,
    Reflex.Patch.MapWithMove,
    Reflex.PerformEvent.Base,
    Reflex.PerformEvent.Class,
    Reflex.PostBuild.Base,
    Reflex.PostBuild.Class,
    Reflex.Profiled,
    Reflex.Pure,
    Reflex.Query.Base,
    Reflex.Query.Class,
    Reflex.Requester.Base,
    Reflex.Requester.Class,
    Reflex.Spider,
    Reflex.Spider.Internal,
    Reflex.Time,
    Reflex.TriggerEvent.Base,
    Reflex.TriggerEvent.Class,
    Reflex.Widget.Basic,
    Reflex.Workflow

  -- ghc-options: -Wall -fwarn-redundant-constraints -fwarn-tabs -funbox-strict-fields -O2 -fspecialise-aggressively
  ghc-options: -O0

  if flag(debug-trace-events)
    cpp-options: -DDEBUG_TRACE_EVENTS
    build-depends: bytestring

  if flag(use-reflex-optimizer)
    cpp-options: -DUSE_REFLEX_OPTIMIZER
    build-depends: ghc
    exposed-modules: Reflex.Optimizer

  if flag(debug-propagation)
    cpp-options: -DDEBUG

  if flag(debug-cycles)
    cpp-options: -DDEBUG_CYCLES

  if flag(use-template-haskell)
    cpp-options: -DUSE_TEMPLATE_HASKELL
    build-depends:
      dependent-sum >= 0.6 && < 0.7,
      haskell-src-exts >= 1.16 && < 1.22,
      haskell-src-meta >= 0.6 && < 0.9,
      template-haskell >= 2.9 && < 2.15
    exposed-modules:
      Reflex.Dynamic.TH
    other-extensions: TemplateHaskell
  else
    build-depends:
      dependent-sum >= 0.6 && < 0.7

  if flag(fast-weak) && impl(ghcjs)
    cpp-options: -DGHCJS_FAST_WEAK

  if impl(ghcjs)
    build-depends: ghcjs-base



test-suite semantics
  type: exitcode-stdio-1.0
  main-is: semantics.hs
  hs-source-dirs: test
  ghc-options: -O2 -Wall -rtsopts
  build-depends:
    base,
    bifunctors,
    containers,
    deepseq,
    dependent-map,
    dependent-sum,
    mtl,
    ref-tf,
    reflex,
    split,
    transformers
  other-modules:
    Reflex.Bench.Focused
    Reflex.Plan.Pure
    Reflex.Plan.Reflex
    Reflex.Test
    Reflex.Test.Micro
    Reflex.TestPlan

test-suite CrossImpl
  type: exitcode-stdio-1.0
  main-is: Reflex/Test/CrossImpl.hs
  hs-source-dirs: test
  ghc-options: -O2 -Wall -rtsopts
  build-depends:
    base,
    containers,
    dependent-map,
    dependent-sum,
    deepseq,
    mtl,
    transformers,
    ref-tf,
    reflex
  other-modules:
    Reflex.Test
    Reflex.TestPlan
    Reflex.Plan.Reflex
    Reflex.Plan.Pure

test-suite hlint
  type: exitcode-stdio-1.0
  main-is: hlint.hs
  hs-source-dirs: test
  build-depends: base
               , directory
               , filepath
               , filemanip
               , hlint < 2.1 || >= 2.2.2
  if impl(ghcjs)
    buildable: False

test-suite EventWriterT
  type: exitcode-stdio-1.0
  main-is: EventWriterT.hs
  hs-source-dirs: test
  build-depends: base
               , containers
               , deepseq
               , dependent-map
               , dependent-sum
               , lens
               , mtl
               , these
               , transformers
               , reflex
               , ref-tf

  if flag(split-these)
    build-depends: these-lens

  other-modules:
    Test.Run


test-suite DebugCycles
  type: exitcode-stdio-1.0
  main-is: DebugCycles.hs
  hs-source-dirs: test
  ghc-options: -threaded
  build-depends: base
               , containers
               , deepseq
               , dependent-map
               , dependent-sum
               , lens
               , mtl
               , these
               , transformers
               , reflex
               , ref-tf
               , witherable
               , proctest


  if flag(split-these)
    build-depends: these-lens, semialign

  other-modules:
    Test.Run


test-suite RequesterT
  type: exitcode-stdio-1.0
  main-is: RequesterT.hs
  hs-source-dirs: test
  build-depends: base
               , containers
               , deepseq
               , dependent-sum
               , dependent-map
               , lens
               , mtl
               , these
               , transformers
               , reflex
               , ref-tf

  if flag(split-these)
    build-depends: these-lens

  other-modules:
    Reflex.TestPlan
    Reflex.Plan.Pure
    Test.Run

test-suite QueryT
  type: exitcode-stdio-1.0
  main-is: QueryT.hs
  hs-source-dirs: test
  build-depends: base
               , containers
               , dependent-map
               , dependent-sum
               , deepseq
               , lens
               , monoidal-containers
               , mtl
               , ref-tf
               , reflex
               , these
               , transformers

  if flag(split-these)
    build-depends: semialign, these-lens

  other-modules:
    Test.Run
    Reflex.TestPlan
    Reflex.Plan.Reflex
    Reflex.Plan.Pure

test-suite GC-Semantics
  type: exitcode-stdio-1.0
  main-is: GC.hs
  hs-source-dirs: test
  build-depends: base
               , containers
               , dependent-sum
               , dependent-map
               , deepseq
               , mtl
               , these
               , transformers
               , reflex
               , ref-tf

  if flag(split-these)
    build-depends: semialign

  other-modules:
    Reflex.Plan.Pure
    Reflex.Plan.Reflex
    Reflex.TestPlan
    Test.Run

test-suite rootCleanup
  type: exitcode-stdio-1.0
  main-is: rootCleanup.hs
  hs-source-dirs: test
  build-depends: base
               , containers
               , deepseq
               , dependent-sum
               , mtl
               , reflex
               , ref-tf
               , these
  other-modules:
    Reflex.Plan.Pure
    Reflex.TestPlan
    Test.Run

benchmark spider-bench
  type: exitcode-stdio-1.0
  hs-source-dirs: bench test
  main-is: Main.hs
  ghc-options: -Wall -O2 -rtsopts
  build-depends:
    base,
    containers,
    criterion,
    deepseq,
    dependent-map,
    dependent-sum,
    ref-tf,
    mtl,
    primitive,
    reflex,
    split,
    stm,
    transformers
  other-modules:
    Reflex.TestPlan
    Reflex.Plan.Reflex
    Reflex.Bench.Focused

benchmark saulzar-bench
  type: exitcode-stdio-1.0
  hs-source-dirs: bench test
  c-sources: bench-cbits/checkCapability.c
  main-is: RunAll.hs
  ghc-options: -Wall -O2 -rtsopts -threaded
  build-depends:
    base,
    containers,
    criterion,
    deepseq,
    dependent-map,
    dependent-sum,
    loch-th,
    mtl,
    primitive,
    process,
    ref-tf,
    reflex,
    split,
    stm,
    time,
    transformers
  other-modules:
    Reflex.TestPlan
    Reflex.Plan.Reflex
    Reflex.Bench.Focused

source-repository head
  type: git
  location: https://github.com/reflex-frp/reflex<|MERGE_RESOLUTION|>--- conflicted
+++ resolved
@@ -69,16 +69,12 @@
     data-default >= 0.5 && < 0.8,
     dependent-map >= 0.3 && < 0.4,
     exception-transformers == 0.4.*,
-<<<<<<< HEAD
-    profunctors >= 5.0 && < 5.5,
-=======
->>>>>>> a1905924
     lens >= 4.7 && < 5,
     monad-control >= 1.0.1 && < 1.1,
     mtl >= 2.1 && < 2.3,
     prim-uniq >= 0.1.0.1 && < 0.2,
     primitive >= 0.5 && < 0.8,
-    profunctors >= 5.3 && < 5.5,
+    profunctors >= 5.0 && < 5.5,
     random == 1.1.*,
     ref-tf == 0.4.*,
     reflection == 2.1.*,
