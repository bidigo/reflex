--- conflicted
+++ resolved
@@ -50,7 +50,6 @@
   description: Enable debugging of event cycles
   default: False
   manual: True
-
 
 flag split-these
   description: Use split these/semialign packages
@@ -140,10 +139,6 @@
     Reflex.Widget.Basic,
     Reflex.Workflow
 
-<<<<<<< HEAD
-  -- ghc-options: -Wall -fwarn-redundant-constraints -fwarn-tabs -funbox-strict-fields -O2 -fspecialise-aggressively
-  ghc-options: -O0
-=======
   reexported-modules:
     patch:Data.Functor.Misc,
     patch:Data.Patch as Reflex.Patch,
@@ -155,7 +150,6 @@
     patch:Data.Patch.MapWithMove as Reflex.Patch.MapWithMove
 
   ghc-options: -Wall -fwarn-redundant-constraints -fwarn-tabs -funbox-strict-fields -O2 -fspecialise-aggressively
->>>>>>> 1c522b9c
 
   if flag(debug-trace-events)
     cpp-options: -DDEBUG_TRACE_EVENTS
@@ -191,8 +185,6 @@
 
   if impl(ghcjs)
     build-depends: ghcjs-base
-
-
 
 test-suite semantics
   default-language: Haskell2010
