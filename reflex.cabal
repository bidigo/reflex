Name: reflex
Version: 0.6.1.1
Synopsis: Higher-order Functional Reactive Programming
Description: Reflex is a high-performance, deterministic, higher-order Functional Reactive Programming system
License: BSD3
License-file: LICENSE
Author: Ryan Trinkle
Maintainer: ryan.trinkle@gmail.com
Stability: Experimental
Category: FRP
Build-type: Simple
Cabal-version: >=1.9.2
homepage: https://reflex-frp.org
bug-reports: https://github.com/reflex-frp/reflex/issues
extra-source-files:
  README.md
  Quickref.md
  ChangeLog.md

flag use-reflex-optimizer
  description: Use the GHC plugin Reflex.Optimizer on some of the modules in the package.  This is still experimental.
  default: False
  manual: True

flag use-template-haskell
  description: Use template haskell to generate lenses
  default: True
  manual: True

flag debug-trace-events
  description: Add instrumentation that outputs the stack trace of the definition of an event whenever it is subscribed to. Warning: It is very slow!
  default: False
  manual: True

flag fast-weak
  description: Use the primitive implementation of FastWeak in GHCJS; note that this requires GHCJS to be built with FastWeak and FastWeakBag present in the RTS, which is not the default
  default: False
  manual: True

library
  hs-source-dirs: src
  build-depends:
    MemoTrie == 0.6.*,
    base >= 4.9 && < 4.13,
    bifunctors >= 5.2 && < 5.6,
    comonad,
    constraints-extras >= 0.2,
    containers >= 0.5 && < 0.7,
    data-default >= 0.5 && < 0.8,
    dependent-map >= 0.2.4 && < 0.3,
    exception-transformers == 0.4.*,
    lens >= 4.7 && < 5,
    monad-control >= 1.0.1 && < 1.1,
    monoidal-containers == 0.4.*,
    mtl >= 2.1 && < 2.3,
    prim-uniq >= 0.1.0.1 && < 0.2,
    primitive >= 0.5 && < 0.7,
    random == 1.1.*,
    ref-tf == 0.4.*,
    reflection == 2.1.*,
    semigroupoids >= 4.0 && < 6,
    semigroups >= 0.16 && < 0.19,
    stm >= 2.4 && < 2.6,
    syb >= 0.5 && < 0.8,
    these >= 0.4 && < 0.9,
    time >= 1.4 && < 1.9,
    transformers >= 0.2,
    transformers-compat >= 0.3,
    unbounded-delays >= 0.1.0.0 && < 0.2,
    witherable >= 0.2 && < 0.4

  exposed-modules:
    Data.AppendMap,
    Data.FastMutableIntMap,
    Data.FastWeakBag,
    Data.Functor.Misc,
    Data.Map.Misc,
    Data.WeakBag,
    Reflex,
    Reflex.Class,
    Reflex.Adjustable.Class,
    Reflex.BehaviorWriter.Base,
    Reflex.BehaviorWriter.Class,
    Reflex.Collection,
    Reflex.Dynamic,
    Reflex.Dynamic.Uniq,
    Reflex.DynamicWriter,
    Reflex.DynamicWriter.Base,
    Reflex.DynamicWriter.Class,
    Reflex.EventWriter,
    Reflex.EventWriter.Base,
    Reflex.EventWriter.Class,
    Reflex.FastWeak,
    Reflex.FunctorMaybe,
    Reflex.Host.Class,
    Reflex.Network,
    Reflex.NotReady.Class,
    Reflex.Patch,
    Reflex.Patch.Class,
    Reflex.Patch.DMap,
    Reflex.Patch.DMapWithMove,
    Reflex.Patch.IntMap,
    Reflex.Patch.Map,
    Reflex.Patch.MapWithMove,
    Reflex.PerformEvent.Base,
    Reflex.PerformEvent.Class,
    Reflex.PostBuild.Base,
    Reflex.PostBuild.Class,
    Reflex.Profiled,
    Reflex.Pure,
    Reflex.Query.Base,
    Reflex.Query.Class,
    Reflex.Requester.Base,
    Reflex.Requester.Class,
    Reflex.Spider,
    Reflex.Spider.Internal,
    Reflex.Time,
    Reflex.TriggerEvent.Base,
    Reflex.TriggerEvent.Class,
    Reflex.Widget.Basic,
    Reflex.Workflow

  ghc-options: -Wall -fwarn-redundant-constraints -fwarn-tabs -funbox-strict-fields -O2 -fspecialise-aggressively

  if flag(debug-trace-events)
    cpp-options: -DDEBUG_TRACE_EVENTS
    build-depends: bytestring

  if flag(use-reflex-optimizer)
    cpp-options: -DUSE_REFLEX_OPTIMIZER
    build-depends: ghc
    exposed-modules: Reflex.Optimizer

  if flag(use-template-haskell)
    cpp-options: -DUSE_TEMPLATE_HASKELL
    build-depends:
<<<<<<< HEAD
      dependent-sum >= 0.5 && < 0.6,
      haskell-src-exts >= 1.16 && < 1.22,
=======
      dependent-sum >= 0.5,
      haskell-src-exts >= 1.16 && < 1.21,
>>>>>>> d69cfc7d
      haskell-src-meta >= 0.6 && < 0.9,
      template-haskell >= 2.9 && < 2.15
    exposed-modules:
      Reflex.Dynamic.TH
    other-extensions: TemplateHaskell
  else
    build-depends:
<<<<<<< HEAD
      dependent-sum == 0.5.*
=======
      dependent-sum >= 0.5
>>>>>>> d69cfc7d

  if flag(fast-weak) && impl(ghcjs)
    cpp-options: -DGHCJS_FAST_WEAK

  if impl(ghcjs)
    build-depends: ghcjs-base

test-suite semantics
  type: exitcode-stdio-1.0
  main-is: semantics.hs
  hs-source-dirs: test
  ghc-options: -O2 -Wall -rtsopts
  build-depends:
    base,
    bifunctors,
    containers,
    deepseq >= 1.3 && < 1.5,
    dependent-map,
    dependent-sum,
    mtl,
    ref-tf,
    reflex,
    split,
    transformers >= 0.3
  other-modules:
    Reflex.Bench.Focused
    Reflex.Plan.Pure
    Reflex.Plan.Reflex
    Reflex.Test
    Reflex.Test.Micro
    Reflex.TestPlan

test-suite CrossImpl
  type: exitcode-stdio-1.0
  main-is: Reflex/Test/CrossImpl.hs
  hs-source-dirs: test
  ghc-options: -O2 -Wall -rtsopts
  build-depends:
    base,
    containers,
    dependent-map,
    dependent-sum,
    deepseq >= 1.3 && < 1.5,
    mtl,
    transformers,
    ref-tf,
    reflex
  other-modules:
    Reflex.Test
    Reflex.TestPlan
    Reflex.Plan.Reflex
    Reflex.Plan.Pure

test-suite hlint
  type: exitcode-stdio-1.0
  main-is: hlint.hs
  hs-source-dirs: test
  build-depends: base
               , directory
               , filepath
               , filemanip
               , hlint
  if impl(ghcjs)
    buildable: False

test-suite EventWriterT
  type: exitcode-stdio-1.0
  main-is: EventWriterT.hs
  hs-source-dirs: test
  build-depends: base
               , containers
               , deepseq >= 1.3 && < 1.5
               , dependent-map
               , dependent-sum
               , lens
               , mtl
               , these
               , transformers
               , reflex
               , ref-tf
  other-modules:
    Reflex.Test
    Reflex.TestPlan
    Reflex.Plan.Reflex
    Reflex.Plan.Pure
    Test.Run

test-suite RequesterT
  type: exitcode-stdio-1.0
  main-is: RequesterT.hs
  hs-source-dirs: test
  build-depends: base
               , containers
               , deepseq >= 1.3 && < 1.5
               , dependent-sum
               , dependent-map
               , lens
               , mtl
               , these
               , transformers
               , reflex
               , ref-tf
  other-modules:
    Reflex.TestPlan
    Reflex.Plan.Pure

test-suite QueryT
  type: exitcode-stdio-1.0
  main-is: QueryT.hs
  hs-source-dirs: test
  build-depends: base
               , containers
               , dependent-map
               , dependent-sum
               , deepseq >= 1.3 && < 1.5
               , lens
               , monoidal-containers
               , mtl
               , ref-tf
               , reflex
               , semigroups
               , these
               , transformers
  other-modules:
    Test.Run
    Reflex.TestPlan
    Reflex.Plan.Reflex
    Reflex.Plan.Pure

test-suite GC-Semantics
  type: exitcode-stdio-1.0
  main-is: GC.hs
  hs-source-dirs: test
  build-depends: base
               , containers
               , dependent-sum
               , dependent-map
               , deepseq >= 1.3 && < 1.5
               , mtl
               , these
               , transformers
               , reflex
               , ref-tf
  if impl(ghc < 8)
    build-depends: semigroups
  other-modules:
    Reflex.Plan.Pure
    Reflex.Plan.Reflex
    Reflex.TestPlan
    Test.Run

test-suite rootCleanup
  type: exitcode-stdio-1.0
  main-is: rootCleanup.hs
  hs-source-dirs: test
  build-depends: base
               , containers
               , deepseq >= 1.3 && < 1.5
               , dependent-sum
               , mtl
               , reflex
               , ref-tf
               , these
  other-modules:
    Reflex.Plan.Pure
    Reflex.TestPlan
    Test.Run

benchmark spider-bench
  type: exitcode-stdio-1.0
  hs-source-dirs: bench test
  main-is: Main.hs
  ghc-options: -Wall -O2 -rtsopts
  build-depends:
    base,
    containers,
    criterion >= 1.1 && < 1.6,
    deepseq >= 1.3 && < 1.5,
    dependent-map,
    dependent-sum,
    ref-tf,
    mtl,
    primitive,
    reflex,
    split,
    stm,
    transformers >= 0.3
  other-modules:
    Reflex.TestPlan
    Reflex.Plan.Reflex
    Reflex.Bench.Focused

benchmark saulzar-bench
  type: exitcode-stdio-1.0
  hs-source-dirs: bench test
  c-sources: bench-cbits/checkCapability.c
  main-is: RunAll.hs
  ghc-options: -Wall -O2 -rtsopts -threaded
  build-depends:
    base,
    containers >= 0.5 && < 0.7,
    criterion >= 1.1 && < 1.6,
    deepseq >= 1.3 && < 1.5,
    dependent-map,
    dependent-sum,
    loch-th,
    mtl,
    primitive,
    process,
    ref-tf,
    reflex,
    split,
    stm,
    time,
    transformers >= 0.3
  other-modules:
    Reflex.TestPlan
    Reflex.Plan.Reflex
    Reflex.Bench.Focused

source-repository head
  type: git
  location: https://github.com/reflex-frp/reflex<|MERGE_RESOLUTION|>--- conflicted
+++ resolved
@@ -134,13 +134,8 @@
   if flag(use-template-haskell)
     cpp-options: -DUSE_TEMPLATE_HASKELL
     build-depends:
-<<<<<<< HEAD
-      dependent-sum >= 0.5 && < 0.6,
+      dependent-sum >= 0.6 && < 0.7,
       haskell-src-exts >= 1.16 && < 1.22,
-=======
-      dependent-sum >= 0.5,
-      haskell-src-exts >= 1.16 && < 1.21,
->>>>>>> d69cfc7d
       haskell-src-meta >= 0.6 && < 0.9,
       template-haskell >= 2.9 && < 2.15
     exposed-modules:
@@ -148,11 +143,7 @@
     other-extensions: TemplateHaskell
   else
     build-depends:
-<<<<<<< HEAD
-      dependent-sum == 0.5.*
-=======
-      dependent-sum >= 0.5
->>>>>>> d69cfc7d
+      dependent-sum == 0.6.*
 
   if flag(fast-weak) && impl(ghcjs)
     cpp-options: -DGHCJS_FAST_WEAK
