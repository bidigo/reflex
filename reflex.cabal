--- conflicted
+++ resolved
@@ -44,17 +44,10 @@
     base >= 4.9 && < 4.13,
     bifunctors >= 5.2 && < 5.6,
     comonad,
-<<<<<<< HEAD
-    constraints-extras,
-    containers >= 0.5 && < 0.7,
-    data-default >= 0.5 && < 0.8,
-    dependent-map >= 0.2.4 && < 0.4,
-=======
     constraints-extras >= 0.2,
     containers >= 0.5 && < 0.7,
     data-default >= 0.5 && < 0.8,
     dependent-map >= 0.3 && < 0.4,
->>>>>>> bccbe428
     exception-transformers == 0.4.*,
     lens >= 4.7 && < 5,
     monad-control >= 1.0.1 && < 1.1,
@@ -142,13 +135,8 @@
   if flag(use-template-haskell)
     cpp-options: -DUSE_TEMPLATE_HASKELL
     build-depends:
-<<<<<<< HEAD
-      dependent-sum >= 0.3 && < 0.7,
-      haskell-src-exts >= 1.16 && < 1.21,
-=======
       dependent-sum >= 0.6 && < 0.7,
       haskell-src-exts >= 1.16 && < 1.22,
->>>>>>> bccbe428
       haskell-src-meta >= 0.6 && < 0.9,
       template-haskell >= 2.9 && < 2.15
     exposed-modules:
@@ -156,11 +144,7 @@
     other-extensions: TemplateHaskell
   else
     build-depends:
-<<<<<<< HEAD
-      dependent-sum >= 0.4 && < 0.7
-=======
       dependent-sum == 0.6.*
->>>>>>> bccbe428
 
   if flag(fast-weak) && impl(ghcjs)
     cpp-options: -DGHCJS_FAST_WEAK
